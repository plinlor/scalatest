/*
 * Copyright 2001-2013 Artima, Inc.
 *
 * Licensed under the Apache License, Version 2.0 (the "License");
 * you may not use this file except in compliance with the License.
 * You may obtain a copy of the License at
 *
 *     http://www.apache.org/licenses/LICENSE-2.0
 *
 * Unless required by applicable law or agreed to in writing, software
 * distributed under the License is distributed on an "AS IS" BASIS,
 * WITHOUT WARRANTIES OR CONDITIONS OF ANY KIND, either express or implied.
 * See the License for the specific language governing permissions and
 * limitations under the License.
 */
package org.scalatest

import SharedHelpers._
import org.scalactic.Prettifier
import java.awt.AWTError
import java.lang.annotation.AnnotationFormatError
import java.nio.charset.CoderMalfunctionError
import javax.xml.parsers.FactoryConfigurationError
import javax.xml.transform.TransformerFactoryConfigurationError
import org.scalactic.exceptions.NullArgumentException
import org.scalatest.events.InfoProvided
import org.scalatest.events.MarkupProvided
import org.scalatest.events.TestStarting
import org.scalatest.exceptions.DuplicateTestNameException
import org.scalatest.exceptions.NotAllowedException
import org.scalatest.exceptions.TestCanceledException
import org.scalatest.exceptions.TestFailedException
import org.scalatest.exceptions.TestRegistrationClosedException

class FeatureSpecSpec extends FunSpec {

  private val prettifier = Prettifier.default

  describe("A FeatureSpec") {

    it("should return the scenario names in registration order from testNames") {

      val a = new FeatureSpec {
        Scenario("test this") {/* ASSERTION_SUCCEED */}
        Scenario("test that") {/* ASSERTION_SUCCEED */}
      }

      assertResult(List("Scenario: test this", "Scenario: test that")) {
        a.testNames.iterator.toList
      }

      val b = new FeatureSpec {}

      assertResult(List[String]()) {
        b.testNames.iterator.toList
      }

      val c = new FeatureSpec {
        Scenario("test that") {/* ASSERTION_SUCCEED */}
        Scenario("test this") {/* ASSERTION_SUCCEED */}
      }

      assertResult(List("Scenario: test that", "Scenario: test this")) {
        c.testNames.iterator.toList
      }
    }

    it("should throw NotAllowedException if a duplicate scenario name registration is attempted") {

      intercept[DuplicateTestNameException] {
        new FeatureSpec {
          Scenario("test this") {/* ASSERTION_SUCCEED */}
          Scenario("test this") {/* ASSERTION_SUCCEED */}
        }
      }
      intercept[DuplicateTestNameException] {
        new FeatureSpec {
          Scenario("test this") {/* ASSERTION_SUCCEED */}
          ignore("test this") {/* ASSERTION_SUCCEED */}
        }
      }
      intercept[DuplicateTestNameException] {
        new FeatureSpec {
          ignore("test this") {/* ASSERTION_SUCCEED */}
          ignore("test this") {/* ASSERTION_SUCCEED */}
        }
      }
      intercept[DuplicateTestNameException] {
        new FeatureSpec {
          ignore("test this") {/* ASSERTION_SUCCEED */}
          Scenario("test this") {/* ASSERTION_SUCCEED */}
        }
      }
    }

    it("should run tests registered via the scenariosFor syntax") {
      trait SharedFeatureSpecTests { this: FeatureSpec =>
        def nonEmptyStack(s: String)(i: Int): Unit = {
          Scenario("I am shared") {/* ASSERTION_SUCCEED */}
        }
      }
      class MySuite extends FeatureSpec with SharedFeatureSpecTests {
        scenariosFor(nonEmptyStack("hi")(1))
      }
      val suite = new MySuite
      val reporter = new EventRecordingReporter
      suite.run(None, Args(reporter))

      val indexedList = reporter.eventsReceived

      val testStartingOption = indexedList.find(_.isInstanceOf[TestStarting])
      assert(testStartingOption.isDefined)
      assert(testStartingOption.get.asInstanceOf[TestStarting].testName === "Scenario: I am shared")
    }

    it("should throw NullArgumentException if a null test tag is provided") {
      // scenario
      intercept[NullArgumentException] {
        new FeatureSpec {
          Scenario("hi", null) {/* ASSERTION_SUCCEED */}
        }
      }
      val caught = intercept[NullArgumentException] {
        new FeatureSpec {
          Scenario("hi", mytags.SlowAsMolasses, null) {/* ASSERTION_SUCCEED */}
        }
      }
      assert(caught.getMessage === "a test tag was null")
      intercept[NullArgumentException] {
        new FeatureSpec {
          Scenario("hi", mytags.SlowAsMolasses, null, mytags.WeakAsAKitten) {/* ASSERTION_SUCCEED */}
        }
      }

      // ignore
      intercept[NullArgumentException] {
        new FeatureSpec {
          ignore("hi", null) {/* ASSERTION_SUCCEED */}
        }
      }
      val caught2 = intercept[NullArgumentException] {
        new FeatureSpec {
          ignore("hi", mytags.SlowAsMolasses, null) {/* ASSERTION_SUCCEED */}
        }
      }
      assert(caught2.getMessage === "a test tag was null")
      intercept[NullArgumentException] {
        new FeatureSpec {
          ignore("hi", mytags.SlowAsMolasses, null, mytags.WeakAsAKitten) {/* ASSERTION_SUCCEED */}
        }
      }

      // registerTest
      intercept[NullArgumentException] {
        new FeatureSpec {
          registerTest("hi", null) {/* ASSERTION_SUCCEED */}
        }
      }
      val caught3 = intercept[NullArgumentException] {
        new FeatureSpec {
          registerTest("hi", mytags.SlowAsMolasses, null) {/* ASSERTION_SUCCEED */}
        }
      }
      assert(caught3.getMessage === "a test tag was null")
      intercept[NullArgumentException] {
        new FeatureSpec {
          registerTest("hi", mytags.SlowAsMolasses, null, mytags.WeakAsAKitten) {/* ASSERTION_SUCCEED */}
        }
      }

      // registerIgnoredTest
      intercept[NullArgumentException] {
        new FeatureSpec {
          registerIgnoredTest("hi", null) {/* ASSERTION_SUCCEED */}
        }
      }
      val caught4 = intercept[NullArgumentException] {
        new FeatureSpec {
          registerIgnoredTest("hi", mytags.SlowAsMolasses, null) {/* ASSERTION_SUCCEED */}
        }
      }
      assert(caught4.getMessage === "a test tag was null")
      intercept[NullArgumentException] {
        new FeatureSpec {
          registerIgnoredTest("hi", mytags.SlowAsMolasses, null, mytags.WeakAsAKitten) {/* ASSERTION_SUCCEED */}
        }
      }
    }

    class TestWasCalledSuite extends FeatureSpec {
      var theTestThisCalled = false
      var theTestThatCalled = false
      Scenario("this") { theTestThisCalled = true; /* ASSERTION_SUCCEED */ }
      Scenario("that") { theTestThatCalled = true; /* ASSERTION_SUCCEED */ }
    }

    it("should execute all tests when run is called with testName None") {

      val b = new TestWasCalledSuite
      b.run(None, Args(SilentReporter))
      assert(b.theTestThisCalled)
      assert(b.theTestThatCalled)
    }

    it("should execute one test when run is called with a defined testName") {

      val a = new TestWasCalledSuite
      a.run(Some("Scenario: this"), Args(SilentReporter))
      assert(a.theTestThisCalled)
      assert(!a.theTestThatCalled)
    }

    it("should report as ignored, and not run, tests marked ignored") {

      val a = new FeatureSpec {
        var theTestThisCalled = false
        var theTestThatCalled = false
        Scenario("test this") { theTestThisCalled = true; /* ASSERTION_SUCCEED */ }
        Scenario("test that") { theTestThatCalled = true; /* ASSERTION_SUCCEED */ }
      }

      import scala.language.reflectiveCalls

      val repA = new TestIgnoredTrackingReporter
      a.run(None, Args(repA))
      assert(!repA.testIgnoredReceived)
      assert(a.theTestThisCalled)
      assert(a.theTestThatCalled)

      val b = new FeatureSpec {
        var theTestThisCalled = false
        var theTestThatCalled = false
        ignore("test this") { theTestThisCalled = true; /* ASSERTION_SUCCEED */ }
        Scenario("test that") { theTestThatCalled = true; /* ASSERTION_SUCCEED */ }
      }

      val repB = new TestIgnoredTrackingReporter
      b.run(None, Args(repB))
      assert(repB.testIgnoredReceived)
      assert(repB.lastEvent.isDefined)
      assert(repB.lastEvent.get.testName endsWith "test this")
      assert(!b.theTestThisCalled)
      assert(b.theTestThatCalled)

      val c = new FeatureSpec {
        var theTestThisCalled = false
        var theTestThatCalled = false
        Scenario("test this") { theTestThisCalled = true; /* ASSERTION_SUCCEED */ }
        ignore("test that") { theTestThatCalled = true; /* ASSERTION_SUCCEED */ }
      }

      val repC = new TestIgnoredTrackingReporter
      c.run(None, Args(repC))
      assert(repC.testIgnoredReceived)
      assert(repC.lastEvent.isDefined)
      assert(repC.lastEvent.get.testName endsWith "test that", repC.lastEvent.get.testName)
      assert(c.theTestThisCalled)
      assert(!c.theTestThatCalled)

      // The order I want is order of appearance in the file.
      // Will try and implement that tomorrow. Subtypes will be able to change the order.
      val d = new FeatureSpec {
        var theTestThisCalled = false
        var theTestThatCalled = false
        ignore("test this") { theTestThisCalled = true; /* ASSERTION_SUCCEED */ }
        ignore("test that") { theTestThatCalled = true; /* ASSERTION_SUCCEED */ }
      }

      val repD = new TestIgnoredTrackingReporter
      d.run(None, Args(repD))
      assert(repD.testIgnoredReceived)
      assert(repD.lastEvent.isDefined)
      assert(repD.lastEvent.get.testName endsWith "test that") // last because should be in order of appearance
      assert(!d.theTestThisCalled)
      assert(!d.theTestThatCalled)
    }

    it("should ignore a test marked as ignored if run is invoked with that testName") {
      // If I provide a specific testName to run, then it should ignore an Ignore on that test
      // method and actually invoke it.
      val e = new FeatureSpec {
        var theTestThisCalled = false
        var theTestThatCalled = false
        ignore("test this") { theTestThisCalled = true; /* ASSERTION_SUCCEED */ }
        Scenario("test that") { theTestThatCalled = true; /* ASSERTION_SUCCEED */ }
      }

      import scala.language.reflectiveCalls

      val repE = new TestIgnoredTrackingReporter
      e.run(Some("Scenario: test this"), Args(repE))
      assert(repE.testIgnoredReceived)
      assert(!e.theTestThisCalled)
      assert(!e.theTestThatCalled)
    }

    it("should run only those tests selected by the tags to include and exclude sets") {

      // Nothing is excluded
      val a = new FeatureSpec {
        var theTestThisCalled = false
        var theTestThatCalled = false
        Scenario("test this", mytags.SlowAsMolasses) { theTestThisCalled = true; /* ASSERTION_SUCCEED */ }
        Scenario("test that") { theTestThatCalled = true; /* ASSERTION_SUCCEED */ }
      }

      import scala.language.reflectiveCalls

      val repA = new TestIgnoredTrackingReporter
      a.run(None, Args(repA))
      assert(!repA.testIgnoredReceived)
      assert(a.theTestThisCalled)
      assert(a.theTestThatCalled)

      // SlowAsMolasses is included, one test should be excluded
      val b = new FeatureSpec {
        var theTestThisCalled = false
        var theTestThatCalled = false
        Scenario("test this", mytags.SlowAsMolasses) { theTestThisCalled = true; /* ASSERTION_SUCCEED */ }
        Scenario("test that") { theTestThatCalled = true; /* ASSERTION_SUCCEED */ }
      }
      val repB = new TestIgnoredTrackingReporter
      b.run(None, Args(repB, Stopper.default, Filter(Some(Set("org.scalatest.SlowAsMolasses")), Set()), ConfigMap.empty, None, new Tracker, Set.empty))
      assert(!repB.testIgnoredReceived)
      assert(b.theTestThisCalled)
      assert(!b.theTestThatCalled)

      // SlowAsMolasses is included, and both tests should be included
      val c = new FeatureSpec {
        var theTestThisCalled = false
        var theTestThatCalled = false
        Scenario("test this", mytags.SlowAsMolasses) { theTestThisCalled = true; /* ASSERTION_SUCCEED */ }
        Scenario("test that", mytags.SlowAsMolasses) { theTestThatCalled = true; /* ASSERTION_SUCCEED */ }
      }
      val repC = new TestIgnoredTrackingReporter
      c.run(None, Args(repB, Stopper.default, Filter(Some(Set("org.scalatest.SlowAsMolasses")), Set()), ConfigMap.empty, None, new Tracker, Set.empty))
      assert(!repC.testIgnoredReceived)
      assert(c.theTestThisCalled)
      assert(c.theTestThatCalled)

      // SlowAsMolasses is included. both tests should be included but one ignored
      val d = new FeatureSpec {
        var theTestThisCalled = false
        var theTestThatCalled = false
        ignore("test this", mytags.SlowAsMolasses) { theTestThisCalled = true; /* ASSERTION_SUCCEED */ }
        Scenario("test that", mytags.SlowAsMolasses) { theTestThatCalled = true; /* ASSERTION_SUCCEED */ }
      }
      val repD = new TestIgnoredTrackingReporter
      d.run(None, Args(repD, Stopper.default, Filter(Some(Set("org.scalatest.SlowAsMolasses")), Set("org.scalatest.Ignore")), ConfigMap.empty, None, new Tracker, Set.empty))
      assert(repD.testIgnoredReceived)
      assert(!d.theTestThisCalled)
      assert(d.theTestThatCalled)

      // SlowAsMolasses included, FastAsLight excluded
      val e = new FeatureSpec {
        var theTestThisCalled = false
        var theTestThatCalled = false
        var theTestTheOtherCalled = false
        Scenario("test this", mytags.SlowAsMolasses, mytags.FastAsLight) { theTestThisCalled = true; /* ASSERTION_SUCCEED */ }
        Scenario("test that", mytags.SlowAsMolasses) { theTestThatCalled = true; /* ASSERTION_SUCCEED */ }
        Scenario("test the other") { theTestTheOtherCalled = true; /* ASSERTION_SUCCEED */ }
      }
      val repE = new TestIgnoredTrackingReporter
      e.run(None, Args(repE, Stopper.default, Filter(Some(Set("org.scalatest.SlowAsMolasses")), Set("org.scalatest.FastAsLight")),
                ConfigMap.empty, None, new Tracker, Set.empty))
      assert(!repE.testIgnoredReceived)
      assert(!e.theTestThisCalled)
      assert(e.theTestThatCalled)
      assert(!e.theTestTheOtherCalled)

      // An Ignored test that was both included and excluded should not generate a TestIgnored event
      val f = new FeatureSpec {
        var theTestThisCalled = false
        var theTestThatCalled = false
        var theTestTheOtherCalled = false
        ignore("test this", mytags.SlowAsMolasses, mytags.FastAsLight) { theTestThisCalled = true; /* ASSERTION_SUCCEED */ }
        Scenario("test that", mytags.SlowAsMolasses) { theTestThatCalled = true; /* ASSERTION_SUCCEED */ }
        Scenario("test the other") { theTestTheOtherCalled = true; /* ASSERTION_SUCCEED */ }
      }
      val repF = new TestIgnoredTrackingReporter
      f.run(None, Args(repF, Stopper.default, Filter(Some(Set("org.scalatest.SlowAsMolasses")), Set("org.scalatest.FastAsLight")),
                ConfigMap.empty, None, new Tracker, Set.empty))
      assert(!repF.testIgnoredReceived)
      assert(!f.theTestThisCalled)
      assert(f.theTestThatCalled)
      assert(!f.theTestTheOtherCalled)

      // An Ignored test that was not included should not generate a TestIgnored event
      val g = new FeatureSpec {
        var theTestThisCalled = false
        var theTestThatCalled = false
        var theTestTheOtherCalled = false
        Scenario("test this", mytags.SlowAsMolasses, mytags.FastAsLight) { theTestThisCalled = true; /* ASSERTION_SUCCEED */ }
        Scenario("test that", mytags.SlowAsMolasses) { theTestThatCalled = true; /* ASSERTION_SUCCEED */ }
        ignore("test the other") { theTestTheOtherCalled = true; /* ASSERTION_SUCCEED */ }
      }
      val repG = new TestIgnoredTrackingReporter
      g.run(None, Args(repG, Stopper.default, Filter(Some(Set("org.scalatest.SlowAsMolasses")), Set("org.scalatest.FastAsLight")),
                ConfigMap.empty, None, new Tracker, Set.empty))
      assert(!repG.testIgnoredReceived)
      assert(!g.theTestThisCalled)
      assert(g.theTestThatCalled)
      assert(!g.theTestTheOtherCalled)

      // No tagsToInclude set, FastAsLight excluded
      val h = new FeatureSpec {
        var theTestThisCalled = false
        var theTestThatCalled = false
        var theTestTheOtherCalled = false
        Scenario("test this", mytags.SlowAsMolasses, mytags.FastAsLight) { theTestThisCalled = true; /* ASSERTION_SUCCEED */ }
        Scenario("test that", mytags.SlowAsMolasses) { theTestThatCalled = true; /* ASSERTION_SUCCEED */ }
        Scenario("test the other") { theTestTheOtherCalled = true; /* ASSERTION_SUCCEED */ }
      }
      val repH = new TestIgnoredTrackingReporter
      h.run(None, Args(repH, Stopper.default, Filter(None, Set("org.scalatest.FastAsLight")), ConfigMap.empty, None, new Tracker, Set.empty))
      assert(!repH.testIgnoredReceived)
      assert(!h.theTestThisCalled)
      assert(h.theTestThatCalled)
      assert(h.theTestTheOtherCalled)

      // No tagsToInclude set, SlowAsMolasses excluded
      val i = new FeatureSpec {
        var theTestThisCalled = false
        var theTestThatCalled = false
        var theTestTheOtherCalled = false
        Scenario("test this", mytags.SlowAsMolasses, mytags.FastAsLight) { theTestThisCalled = true; /* ASSERTION_SUCCEED */ }
        Scenario("test that", mytags.SlowAsMolasses) { theTestThatCalled = true; /* ASSERTION_SUCCEED */ }
        Scenario("test the other") { theTestTheOtherCalled = true; /* ASSERTION_SUCCEED */ }
      }
      val repI = new TestIgnoredTrackingReporter
      i.run(None, Args(repI, Stopper.default, Filter(None, Set("org.scalatest.SlowAsMolasses")), ConfigMap.empty, None, new Tracker, Set.empty))
      assert(!repI.testIgnoredReceived)
      assert(!i.theTestThisCalled)
      assert(!i.theTestThatCalled)
      assert(i.theTestTheOtherCalled)

      // No tagsToInclude set, SlowAsMolasses excluded, TestIgnored should not be received on excluded ones
      val j = new FeatureSpec {
        var theTestThisCalled = false
        var theTestThatCalled = false
        var theTestTheOtherCalled = false
        ignore("test this", mytags.SlowAsMolasses, mytags.FastAsLight) { theTestThisCalled = true; /* ASSERTION_SUCCEED */ }
        ignore("test that", mytags.SlowAsMolasses) { theTestThatCalled = true; /* ASSERTION_SUCCEED */ }
        Scenario("test the other") { theTestTheOtherCalled = true; /* ASSERTION_SUCCEED */ }
      }
      val repJ = new TestIgnoredTrackingReporter
      j.run(None, Args(repJ, Stopper.default, Filter(None, Set("org.scalatest.SlowAsMolasses")), ConfigMap.empty, None, new Tracker, Set.empty))
      assert(!repI.testIgnoredReceived)
      assert(!j.theTestThisCalled)
      assert(!j.theTestThatCalled)
      assert(j.theTestTheOtherCalled)

      // Same as previous, except Ignore specifically mentioned in excludes set
      val k = new FeatureSpec {
        var theTestThisCalled = false
        var theTestThatCalled = false
        var theTestTheOtherCalled = false
        ignore("test this", mytags.SlowAsMolasses, mytags.FastAsLight) { theTestThisCalled = true; /* ASSERTION_SUCCEED */ }
        ignore("test that", mytags.SlowAsMolasses) { theTestThatCalled = true; /* ASSERTION_SUCCEED */ }
        ignore("test the other") { theTestTheOtherCalled = true; /* ASSERTION_SUCCEED */ }
      }
      val repK = new TestIgnoredTrackingReporter
      k.run(None, Args(repK, Stopper.default, Filter(None, Set("org.scalatest.SlowAsMolasses", "org.scalatest.Ignore")), ConfigMap.empty, None, new Tracker, Set.empty))
      assert(repK.testIgnoredReceived)
      assert(!k.theTestThisCalled)
      assert(!k.theTestThatCalled)
      assert(!k.theTestTheOtherCalled)
    }

    it("should run only those registered tests selected by the tags to include and exclude sets") {

      // Nothing is excluded
      val a = new FeatureSpec {
        var theTestThisCalled = false
        var theTestThatCalled = false
        registerTest("test this", mytags.SlowAsMolasses) { theTestThisCalled = true; /* ASSERTION_SUCCEED */ }
        registerTest("test that") { theTestThatCalled = true; /* ASSERTION_SUCCEED */ }
      }

      import scala.language.reflectiveCalls

      val repA = new TestIgnoredTrackingReporter
      a.run(None, Args(repA))
      assert(!repA.testIgnoredReceived)
      assert(a.theTestThisCalled)
      assert(a.theTestThatCalled)

      // SlowAsMolasses is included, one test should be excluded
      val b = new FeatureSpec {
        var theTestThisCalled = false
        var theTestThatCalled = false
        registerTest("test this", mytags.SlowAsMolasses) { theTestThisCalled = true; /* ASSERTION_SUCCEED */ }
        registerTest("test that") { theTestThatCalled = true; /* ASSERTION_SUCCEED */ }
      }
      val repB = new TestIgnoredTrackingReporter
      b.run(None, Args(repB, Stopper.default, Filter(Some(Set("org.scalatest.SlowAsMolasses")), Set()), ConfigMap.empty, None, new Tracker, Set.empty))
      assert(!repB.testIgnoredReceived)
      assert(b.theTestThisCalled)
      assert(!b.theTestThatCalled)

      // SlowAsMolasses is included, and both tests should be included
      val c = new FeatureSpec {
        var theTestThisCalled = false
        var theTestThatCalled = false
        registerTest("test this", mytags.SlowAsMolasses) { theTestThisCalled = true; /* ASSERTION_SUCCEED */ }
        registerTest("test that", mytags.SlowAsMolasses) { theTestThatCalled = true; /* ASSERTION_SUCCEED */ }
      }
      val repC = new TestIgnoredTrackingReporter
      c.run(None, Args(repB, Stopper.default, Filter(Some(Set("org.scalatest.SlowAsMolasses")), Set()), ConfigMap.empty, None, new Tracker, Set.empty))
      assert(!repC.testIgnoredReceived)
      assert(c.theTestThisCalled)
      assert(c.theTestThatCalled)

      // SlowAsMolasses is included. both tests should be included but one ignored
      val d = new FeatureSpec {
        var theTestThisCalled = false
        var theTestThatCalled = false
        registerIgnoredTest("test this", mytags.SlowAsMolasses) { theTestThisCalled = true; /* ASSERTION_SUCCEED */ }
        registerTest("test that", mytags.SlowAsMolasses) { theTestThatCalled = true; /* ASSERTION_SUCCEED */ }
      }
      val repD = new TestIgnoredTrackingReporter
      d.run(None, Args(repD, Stopper.default, Filter(Some(Set("org.scalatest.SlowAsMolasses")), Set("org.scalatest.Ignore")), ConfigMap.empty, None, new Tracker, Set.empty))
      assert(repD.testIgnoredReceived)
      assert(!d.theTestThisCalled)
      assert(d.theTestThatCalled)

      // SlowAsMolasses included, FastAsLight excluded
      val e = new FeatureSpec {
        var theTestThisCalled = false
        var theTestThatCalled = false
        var theTestTheOtherCalled = false
        registerTest("test this", mytags.SlowAsMolasses, mytags.FastAsLight) { theTestThisCalled = true; /* ASSERTION_SUCCEED */ }
        registerTest("test that", mytags.SlowAsMolasses) { theTestThatCalled = true; /* ASSERTION_SUCCEED */ }
        registerTest("test the other") { theTestTheOtherCalled = true; /* ASSERTION_SUCCEED */ }
      }
      val repE = new TestIgnoredTrackingReporter
      e.run(None, Args(repE, Stopper.default, Filter(Some(Set("org.scalatest.SlowAsMolasses")), Set("org.scalatest.FastAsLight")),
        ConfigMap.empty, None, new Tracker, Set.empty))
      assert(!repE.testIgnoredReceived)
      assert(!e.theTestThisCalled)
      assert(e.theTestThatCalled)
      assert(!e.theTestTheOtherCalled)

      // An Ignored test that was both included and excluded should not generate a TestIgnored event
      val f = new FeatureSpec {
        var theTestThisCalled = false
        var theTestThatCalled = false
        var theTestTheOtherCalled = false
        registerIgnoredTest("test this", mytags.SlowAsMolasses, mytags.FastAsLight) { theTestThisCalled = true; /* ASSERTION_SUCCEED */ }
        registerTest("test that", mytags.SlowAsMolasses) { theTestThatCalled = true; /* ASSERTION_SUCCEED */ }
        registerTest("test the other") { theTestTheOtherCalled = true; /* ASSERTION_SUCCEED */ }
      }
      val repF = new TestIgnoredTrackingReporter
      f.run(None, Args(repF, Stopper.default, Filter(Some(Set("org.scalatest.SlowAsMolasses")), Set("org.scalatest.FastAsLight")),
        ConfigMap.empty, None, new Tracker, Set.empty))
      assert(!repF.testIgnoredReceived)
      assert(!f.theTestThisCalled)
      assert(f.theTestThatCalled)
      assert(!f.theTestTheOtherCalled)

      // An Ignored test that was not included should not generate a TestIgnored event
      val g = new FeatureSpec {
        var theTestThisCalled = false
        var theTestThatCalled = false
        var theTestTheOtherCalled = false
        registerTest("test this", mytags.SlowAsMolasses, mytags.FastAsLight) { theTestThisCalled = true; /* ASSERTION_SUCCEED */ }
        registerTest("test that", mytags.SlowAsMolasses) { theTestThatCalled = true; /* ASSERTION_SUCCEED */ }
        registerIgnoredTest("test the other") { theTestTheOtherCalled = true; /* ASSERTION_SUCCEED */ }
      }
      val repG = new TestIgnoredTrackingReporter
      g.run(None, Args(repG, Stopper.default, Filter(Some(Set("org.scalatest.SlowAsMolasses")), Set("org.scalatest.FastAsLight")),
        ConfigMap.empty, None, new Tracker, Set.empty))
      assert(!repG.testIgnoredReceived)
      assert(!g.theTestThisCalled)
      assert(g.theTestThatCalled)
      assert(!g.theTestTheOtherCalled)

      // No tagsToInclude set, FastAsLight excluded
      val h = new FeatureSpec {
        var theTestThisCalled = false
        var theTestThatCalled = false
        var theTestTheOtherCalled = false
        registerTest("test this", mytags.SlowAsMolasses, mytags.FastAsLight) { theTestThisCalled = true; /* ASSERTION_SUCCEED */ }
        registerTest("test that", mytags.SlowAsMolasses) { theTestThatCalled = true; /* ASSERTION_SUCCEED */ }
        registerTest("test the other") { theTestTheOtherCalled = true; /* ASSERTION_SUCCEED */ }
      }
      val repH = new TestIgnoredTrackingReporter
      h.run(None, Args(repH, Stopper.default, Filter(None, Set("org.scalatest.FastAsLight")), ConfigMap.empty, None, new Tracker, Set.empty))
      assert(!repH.testIgnoredReceived)
      assert(!h.theTestThisCalled)
      assert(h.theTestThatCalled)
      assert(h.theTestTheOtherCalled)

      // No tagsToInclude set, SlowAsMolasses excluded
      val i = new FeatureSpec {
        var theTestThisCalled = false
        var theTestThatCalled = false
        var theTestTheOtherCalled = false
        registerTest("test this", mytags.SlowAsMolasses, mytags.FastAsLight) { theTestThisCalled = true; /* ASSERTION_SUCCEED */ }
        registerTest("test that", mytags.SlowAsMolasses) { theTestThatCalled = true; /* ASSERTION_SUCCEED */ }
        registerTest("test the other") { theTestTheOtherCalled = true; /* ASSERTION_SUCCEED */ }
      }
      val repI = new TestIgnoredTrackingReporter
      i.run(None, Args(repI, Stopper.default, Filter(None, Set("org.scalatest.SlowAsMolasses")), ConfigMap.empty, None, new Tracker, Set.empty))
      assert(!repI.testIgnoredReceived)
      assert(!i.theTestThisCalled)
      assert(!i.theTestThatCalled)
      assert(i.theTestTheOtherCalled)

      // No tagsToInclude set, SlowAsMolasses excluded, TestIgnored should not be received on excluded ones
      val j = new FeatureSpec {
        var theTestThisCalled = false
        var theTestThatCalled = false
        var theTestTheOtherCalled = false
        registerIgnoredTest("test this", mytags.SlowAsMolasses, mytags.FastAsLight) { theTestThisCalled = true; /* ASSERTION_SUCCEED */ }
        registerIgnoredTest("test that", mytags.SlowAsMolasses) { theTestThatCalled = true; /* ASSERTION_SUCCEED */ }
        registerTest("test the other") { theTestTheOtherCalled = true; /* ASSERTION_SUCCEED */ }
      }
      val repJ = new TestIgnoredTrackingReporter
      j.run(None, Args(repJ, Stopper.default, Filter(None, Set("org.scalatest.SlowAsMolasses")), ConfigMap.empty, None, new Tracker, Set.empty))
      assert(!repI.testIgnoredReceived)
      assert(!j.theTestThisCalled)
      assert(!j.theTestThatCalled)
      assert(j.theTestTheOtherCalled)

      // Same as previous, except Ignore specifically mentioned in excludes set
      val k = new FeatureSpec {
        var theTestThisCalled = false
        var theTestThatCalled = false
        var theTestTheOtherCalled = false
        registerIgnoredTest("test this", mytags.SlowAsMolasses, mytags.FastAsLight) { theTestThisCalled = true; /* ASSERTION_SUCCEED */ }
        registerIgnoredTest("test that", mytags.SlowAsMolasses) { theTestThatCalled = true; /* ASSERTION_SUCCEED */ }
        registerIgnoredTest("test the other") { theTestTheOtherCalled = true; /* ASSERTION_SUCCEED */ }
      }
      val repK = new TestIgnoredTrackingReporter
      k.run(None, Args(repK, Stopper.default, Filter(None, Set("org.scalatest.SlowAsMolasses", "org.scalatest.Ignore")), ConfigMap.empty, None, new Tracker, Set.empty))
      assert(repK.testIgnoredReceived)
      assert(!k.theTestThisCalled)
      assert(!k.theTestThatCalled)
      assert(!k.theTestTheOtherCalled)
    }
    
    it("should return the correct test count from its expectedTestCount method") {

      val a = new FeatureSpec {
        Scenario("test this") {/* ASSERTION_SUCCEED */}
        Scenario("test that") {/* ASSERTION_SUCCEED */}
      }
      assert(a.expectedTestCount(Filter()) === 2)

      val b = new FeatureSpec {
        ignore("test this") {/* ASSERTION_SUCCEED */}
        Scenario("test that") {/* ASSERTION_SUCCEED */}
      }
      assert(b.expectedTestCount(Filter()) === 1)

      val c = new FeatureSpec {
        Scenario("test this", mytags.FastAsLight) {/* ASSERTION_SUCCEED */}
        Scenario("test that") {/* ASSERTION_SUCCEED */}
      }
      assert(c.expectedTestCount(Filter(Some(Set("org.scalatest.FastAsLight")), Set())) === 1)
      assert(c.expectedTestCount(Filter(None, Set("org.scalatest.FastAsLight"))) === 1)

      val d = new FeatureSpec {
        Scenario("test this", mytags.FastAsLight, mytags.SlowAsMolasses) {/* ASSERTION_SUCCEED */}
        Scenario("test that", mytags.SlowAsMolasses) {/* ASSERTION_SUCCEED */}
        Scenario("test the other thing") {/* ASSERTION_SUCCEED */}
      }
      assert(d.expectedTestCount(Filter(Some(Set("org.scalatest.FastAsLight")), Set())) === 1)
      assert(d.expectedTestCount(Filter(Some(Set("org.scalatest.SlowAsMolasses")), Set("org.scalatest.FastAsLight"))) === 1)
      assert(d.expectedTestCount(Filter(None, Set("org.scalatest.SlowAsMolasses"))) === 1)
      assert(d.expectedTestCount(Filter()) === 3)

      val e = new FeatureSpec {
        Scenario("test this", mytags.FastAsLight, mytags.SlowAsMolasses) {/* ASSERTION_SUCCEED */}
        Scenario("test that", mytags.SlowAsMolasses) {/* ASSERTION_SUCCEED */}
        ignore("test the other thing") {/* ASSERTION_SUCCEED */}
      }
      assert(e.expectedTestCount(Filter(Some(Set("org.scalatest.FastAsLight")), Set())) === 1)
      assert(e.expectedTestCount(Filter(Some(Set("org.scalatest.SlowAsMolasses")), Set("org.scalatest.FastAsLight"))) === 1)
      assert(e.expectedTestCount(Filter(None, Set("org.scalatest.SlowAsMolasses"))) === 0)
      assert(e.expectedTestCount(Filter()) === 2)

      val f = new Suites(a, b, c, d, e)
      assert(f.expectedTestCount(Filter()) === 10)
    }

    it("should return the correct test count from its expectedTestCount method when uses registerTest and registerIgnoredTest to register tests") {

      val a = new FeatureSpec {
        registerTest("test this") {/* ASSERTION_SUCCEED */}
        registerTest("test that") {/* ASSERTION_SUCCEED */}
      }
      assert(a.expectedTestCount(Filter()) === 2)

      val b = new FeatureSpec {
        registerIgnoredTest("test this") {/* ASSERTION_SUCCEED */}
        registerTest("test that") {/* ASSERTION_SUCCEED */}
      }
      assert(b.expectedTestCount(Filter()) === 1)

      val c = new FeatureSpec {
        registerTest("test this", mytags.FastAsLight) {/* ASSERTION_SUCCEED */}
        registerTest("test that") {/* ASSERTION_SUCCEED */}
      }
      assert(c.expectedTestCount(Filter(Some(Set("org.scalatest.FastAsLight")), Set())) === 1)
      assert(c.expectedTestCount(Filter(None, Set("org.scalatest.FastAsLight"))) === 1)

      val d = new FeatureSpec {
        registerTest("test this", mytags.FastAsLight, mytags.SlowAsMolasses) {/* ASSERTION_SUCCEED */}
        registerTest("test that", mytags.SlowAsMolasses) {/* ASSERTION_SUCCEED */}
        registerTest("test the other thing") {/* ASSERTION_SUCCEED */}
      }
      assert(d.expectedTestCount(Filter(Some(Set("org.scalatest.FastAsLight")), Set())) === 1)
      assert(d.expectedTestCount(Filter(Some(Set("org.scalatest.SlowAsMolasses")), Set("org.scalatest.FastAsLight"))) === 1)
      assert(d.expectedTestCount(Filter(None, Set("org.scalatest.SlowAsMolasses"))) === 1)
      assert(d.expectedTestCount(Filter()) === 3)

      val e = new FeatureSpec {
        registerTest("test this", mytags.FastAsLight, mytags.SlowAsMolasses) {/* ASSERTION_SUCCEED */}
        registerTest("test that", mytags.SlowAsMolasses) {/* ASSERTION_SUCCEED */}
        registerIgnoredTest("test the other thing") {/* ASSERTION_SUCCEED */}
      }
      assert(e.expectedTestCount(Filter(Some(Set("org.scalatest.FastAsLight")), Set())) === 1)
      assert(e.expectedTestCount(Filter(Some(Set("org.scalatest.SlowAsMolasses")), Set("org.scalatest.FastAsLight"))) === 1)
      assert(e.expectedTestCount(Filter(None, Set("org.scalatest.SlowAsMolasses"))) === 0)
      assert(e.expectedTestCount(Filter()) === 2)

      val f = new Suites(a, b, c, d, e)
      assert(f.expectedTestCount(Filter()) === 10)
    }
    
    it("should send an InfoProvided event for an info") {
      class MySuite extends FeatureSpec  {
        info(
          "hi there"
        )
      }
      val suite = new MySuite
      val reporter = new EventRecordingReporter
      suite.run(None, Args(reporter))

      val infoList = reporter.infoProvidedEventsReceived

      assert(infoList.size === 1)
      assert(infoList(0).message === "hi there")
    }
    it("should generate a TestPending message when the test body is (pending)") {
      val a = new FeatureSpec {

        Scenario("should do this") (pending)

        Scenario("should do that") {
          assert(2 + 2 === 4)
        }
        
        Scenario("should do something else") {
          assert(2 + 2 === 4)
          pending
        }
      }
      val rep = new EventRecordingReporter
      a.run(None, Args(rep))
      val tp = rep.testPendingEventsReceived
      assert(tp.size === 2)
    }
    it("should generate a test failure if a Throwable, or an Error other than direct Error subtypes " +
            "known in JDK 1.5, excluding AssertionError") {
      val a = new FeatureSpec {
        Scenario("throws AssertionError") { throw new AssertionError }
        Scenario("throws plain old Error") { throw new Error }
        Scenario("throws Throwable") { throw new Throwable }
      }
      val rep = new EventRecordingReporter
      a.run(None, Args(rep))
      val tf = rep.testFailedEventsReceived
      assert(tf.size === 3)
    }
    // SKIP-SCALATESTJS-START
    it("should propagate out Errors that are direct subtypes of Error in JDK 1.5, other than " +
            "AssertionError, causing Suites and Runs to abort.") {
      val a = new FeatureSpec {
        Scenario("throws AssertionError") { throw new OutOfMemoryError }
      }
      intercept[OutOfMemoryError] {
        a.run(None, Args(SilentReporter))
      }
    }
    // SKIP-SCALATESTJS-END
/*
    it("should send InfoProvided events with aboutAPendingTest set to true and aboutACanceledTest set to false for info " +
            "calls made from a test that is pending") {
      val a = new FeatureSpec with GivenWhenThen {
        Scenario("should do something else") {
          given("two integers")
          when("one is subracted from the other")
          then("the result is the difference between the two numbers")
          pending
        }
      }
      val rep = new EventRecordingReporter
      a.run(None, Args(rep))
      val testPending = rep.testPendingEventsReceived
      assert(testPending.size === 1)
      val recordedEvents = testPending(0).recordedEvents
      assert(recordedEvents.size === 3)
      for (event <- recordedEvents) {
        val ip = event.asInstanceOf[InfoProvided]
        assert(ip.aboutAPendingTest.isDefined && ip.aboutAPendingTest.get)
        assert(ip.aboutACanceledTest.isDefined && !ip.aboutACanceledTest.get)
      }
    }
    it("should send InfoProvided events with aboutAPendingTest and aboutACanceledTest set to false for info " +
            "calls made from a test that is not pending or canceled") {
      val a = new FeatureSpec with GivenWhenThen {
        Scenario("should do something else") {
          given("two integers")
          when("one is subracted from the other")
          then("the result is the difference between the two numbers")
          assert(1 + 1 === 2)
        }
      }
      val rep = new EventRecordingReporter
      a.run(None, Args(rep))
      val testSucceeded = rep.testSucceededEventsReceived
      assert(testSucceeded.size === 1)
      val recordedEvents = testSucceeded(0).recordedEvents
      assert(recordedEvents.size === 3)
      for (event <- recordedEvents) {
        val ip = event.asInstanceOf[InfoProvided]
        assert(ip.aboutAPendingTest.isDefined && !ip.aboutAPendingTest.get)
        assert(ip.aboutACanceledTest.isDefined && !ip.aboutACanceledTest.get)
      }
    }
    it("should send InfoProvided events with aboutAPendingTest set to false and aboutACanceledTest set to true for info " +
            "calls made from a test that is canceled") {
      val a = new FeatureSpec with GivenWhenThen {
        Scenario("should do something else") {
          given("two integers")
          when("one is subracted from the other")
          then("the result is the difference between the two numbers")
          cancel()
        }
      }
      val rep = new EventRecordingReporter
      a.run(None, Args(rep))
      val testCanceled = rep.testCanceledEventsReceived
      assert(testCanceled.size === 1)
      val recordedEvents = testCanceled(0).recordedEvents
      assert(recordedEvents.size === 3)
      for (event <- recordedEvents) {
        val ip = event.asInstanceOf[InfoProvided]
        assert(ip.aboutAPendingTest.isDefined && !ip.aboutAPendingTest.get)
        assert(ip.aboutACanceledTest.isDefined && ip.aboutACanceledTest.get)
      }
    }
    it("should send MarkupProvided events with aboutAPendingTest set to true and aboutACanceledTest set to false for markup " +
            "calls made from a test that is pending") {
      val a = new FeatureSpec with GivenWhenThen {
        Scenario("should do something else") {
          markup("two strings")
          markup("walked into")
          markup("a bar")
          pending
        }
      }
      val rep = new EventRecordingReporter
      a.run(None, Args(rep))
      val testPending = rep.testPendingEventsReceived
      assert(testPending.size === 1)
      val recordedEvents = testPending(0).recordedEvents
      assert(recordedEvents.size === 3)
      for (event <- recordedEvents) {
        val mp = event.asInstanceOf[MarkupProvided]
        assert(mp.aboutAPendingTest.isDefined && mp.aboutAPendingTest.get)
        assert(mp.aboutACanceledTest.isDefined && !mp.aboutACanceledTest.get)
      }
    }
    it("should send MarkupProvided events with aboutAPendingTest and aboutACanceledTest set to false for markup " +
            "calls made from a test that is not pending or canceled") {
      val a = new FeatureSpec with GivenWhenThen {
        Scenario("should do something else") {
          markup("two strings")
          markup("walked into")
          markup("a bar")
          assert(1 + 1 === 2)
        }
      }
      val rep = new EventRecordingReporter
      a.run(None, Args(rep))
      val testSucceeded = rep.testSucceededEventsReceived
      assert(testSucceeded.size === 1)
      val recordedEvents = testSucceeded(0).recordedEvents
      assert(recordedEvents.size === 3)
      for (event <- recordedEvents) {
        val mp = event.asInstanceOf[MarkupProvided]
        assert(mp.aboutAPendingTest.isDefined && !mp.aboutAPendingTest.get)
        assert(mp.aboutACanceledTest.isDefined && !mp.aboutACanceledTest.get)
      }
    }
    it("should send MarkupProvided events with aboutAPendingTest set to false and aboutACanceledTest set to true for markup " +
            "calls made from a test that is canceled") {
      val a = new FeatureSpec with GivenWhenThen {
        Scenario("should do something else") {
          markup("two strings")
          markup("walked into")
          markup("a bar")
          cancel()
        }
      }
      val rep = new EventRecordingReporter
      a.run(None, Args(rep))
      val testCanceled = rep.testCanceledEventsReceived
      assert(testCanceled.size === 1)
      val recordedEvents = testCanceled(0).recordedEvents
      assert(recordedEvents.size === 3)
      for (event <- recordedEvents) {
        val mp = event.asInstanceOf[MarkupProvided]
        assert(mp.aboutAPendingTest.isDefined && !mp.aboutAPendingTest.get)
        assert(mp.aboutACanceledTest.isDefined && mp.aboutACanceledTest.get)
      }
    }
*/
    it("should invoke withFixture from runTest") {
      val a = new FeatureSpec {
        var withFixtureWasInvoked = false
        var testWasInvoked = false
        override def withFixture(test: NoArgTest): Outcome = {
          withFixtureWasInvoked = true
          super.withFixture(test)
        }
        Scenario("something") {
          testWasInvoked = true
          /* ASSERTION_SUCCEED */
        }
      }

      import scala.language.reflectiveCalls

      a.run(None, Args(SilentReporter))
      assert(a.withFixtureWasInvoked)
      assert(a.testWasInvoked)
    }
    it("should pass the correct test name in the NoArgTest passed to withFixture") {
      val a = new FeatureSpec {
        var correctTestNameWasPassed = false
        override def withFixture(test: NoArgTest): Outcome = {
          correctTestNameWasPassed = test.name == "Scenario: should do something"
          super.withFixture(test)
        }
        Scenario("should do something") {/* ASSERTION_SUCCEED */}
      }

      import scala.language.reflectiveCalls

      a.run(None, Args(SilentReporter))
      assert(a.correctTestNameWasPassed)
    }
    it("should pass the correct config map in the NoArgTest passed to withFixture") {
      val a = new FeatureSpec {
        var correctConfigMapWasPassed = false
        override def withFixture(test: NoArgTest): Outcome = {
          correctConfigMapWasPassed = (test.configMap == ConfigMap("hi" -> 7))
          super.withFixture(test)
        }
        Scenario("should do something") {/* ASSERTION_SUCCEED */}
      }

      import scala.language.reflectiveCalls

      a.run(None, Args(SilentReporter, Stopper.default, Filter(), ConfigMap("hi" -> 7), None, new Tracker(), Set.empty))
      assert(a.correctConfigMapWasPassed)
    }
    describe("(when a nesting rule has been violated)") {

      it("should, if they call a feature from within an scenario clause, result in a TestFailedException when running the test") {

        class MySpec extends FeatureSpec {
          Scenario("should blow up") {
            Feature("in the wrong place, at the wrong time") {
            }
            /* ASSERTION_SUCCEED */
          }
        }

        val spec = new MySpec
        ensureTestFailedEventReceived(spec, "Scenario: should blow up")
      }
      it("should, if they call a feature with a nested it from within an it clause, result in a TestFailedException when running the test") {

        class MySpec extends FeatureSpec {
          Scenario("should blow up") {
            Feature("in the wrong place, at the wrong time") {
              Scenario("should never run") {
                assert(1 === 1)
              }
            }
            /* ASSERTION_SUCCEED */
          }
        }

        val spec = new MySpec
        ensureTestFailedEventReceived(spec, "Scenario: should blow up")
      }
      it("should, if they call a nested it from within an it clause, result in a TestFailedException when running the test") {

        class MySpec extends FeatureSpec {
          Scenario("should blow up") {
            Scenario("should never run") {
              assert(1 === 1)
            }
            /* ASSERTION_SUCCEED */
          }
        }

        val spec = new MySpec
        ensureTestFailedEventReceived(spec, "Scenario: should blow up")
      }
      it("should, if they call a nested it with tags from within an it clause, result in a TestFailedException when running the test") {

        class MySpec extends FeatureSpec {
          Scenario("should blow up") {
            Scenario("should never run", mytags.SlowAsMolasses) {
              assert(1 === 1)
            }
            /* ASSERTION_SUCCEED */
          }
        }

        val spec = new MySpec
        ensureTestFailedEventReceived(spec, "Scenario: should blow up")
      }
      it("should, if they call a nested registerTest with tags from within a registerTest clause, result in a TestFailedException when running the test") {

        class MySpec extends FeatureSpec {
          registerTest("should blow up") {
            registerTest("should never run", mytags.SlowAsMolasses) {
              assert(1 === 1)
            }
            /* ASSERTION_SUCCEED */
          }
        }

        val spec = new MySpec
        ensureTestFailedEventReceived(spec, "Scenario: should blow up")
      }
      it("should, if they call a feature with a nested ignore from within an it clause, result in a TestFailedException when running the test") {

        class MySpec extends FeatureSpec {
          Scenario("should blow up") {
            Feature("in the wrong place, at the wrong time") {
              ignore("should never run") {
                assert(1 === 1)
              }
            }
            /* ASSERTION_SUCCEED */
          }
        }

        val spec = new MySpec
        ensureTestFailedEventReceived(spec, "Scenario: should blow up")
      }
      it("should, if they call a nested ignore from within an it clause, result in a TestFailedException when running the test") {

        class MySpec extends FeatureSpec {
          Scenario("should blow up") {
            ignore("should never run") {
              assert(1 === 1)
            }
            /* ASSERTION_SUCCEED */
          }
        }

        val spec = new MySpec
        ensureTestFailedEventReceived(spec, "Scenario: should blow up")
      }
      it("should, if they call a nested ignore with tags from within an it clause, result in a TestFailedException when running the test") {

        class MySpec extends FeatureSpec {
          Scenario("should blow up") {
            ignore("should never run", mytags.SlowAsMolasses) {
              assert(1 === 1)
            }
            /* ASSERTION_SUCCEED */
          }
        }

        val spec = new MySpec
        ensureTestFailedEventReceived(spec, "Scenario: should blow up")
      }
      it("should, if they call a nested registerIgnoredTest with tags from within a registerTest clause, result in a TestFailedException when running the test") {

        class MySpec extends FeatureSpec {
          registerTest("should blow up") {
            registerIgnoredTest("should never run", mytags.SlowAsMolasses) {
              assert(1 === 1)
            }
            /* ASSERTION_SUCCEED */
          }
        }

        val spec = new MySpec
        ensureTestFailedEventReceived(spec, "Scenario: should blow up")
      }
      it("should, if they call a nested feature from within a feature clause, result in a SuiteAborted event when constructing the FeatureSpec") {

        class MySpec extends FeatureSpec {
          Feature("should blow up") {
            Feature("should never run") {
            }
          }
        }

        val caught =
          intercept[NotAllowedException] {
            new MySpec
          }
        assert(caught.getMessage === "Feature clauses cannot be nested.")
      }
    }
    
    class ExamplePrefixSpec extends FeatureSpec {
      Feature("A Feature") {
        Scenario("A Scenario") {
          /* ASSERTION_SUCCEED */
        }
      }
    }
    
    it("should prefix feature text with 'Feature: '") {
      val rep = new EventRecordingReporter
      (new ExamplePrefixSpec).run(None, Args(rep))
      val scopeOpened = rep.scopeOpenedEventsReceived
      assert(scopeOpened.size === 1)
      assert(scopeOpened(0).message === "Feature: A Feature")
      val scopeClosed = rep.scopeClosedEventsReceived
      assert(scopeClosed.size === 1)
      assert(scopeClosed(0).message === "Feature: A Feature")
    }
    
    it("should prefix scenario text with 'Scenario: '") {
      val rep = new EventRecordingReporter
      (new ExamplePrefixSpec).run(None, Args(rep))
      val testStarting = rep.testStartingEventsReceived
      assert(testStarting.size === 1)
      assert(testStarting(0).testText === "Scenario: A Scenario")
      val testSucceeded = rep.testSucceededEventsReceived
      assert(testSucceeded.size === 1)
      assert(testSucceeded(0).testText === "Scenario: A Scenario")
    }

    it("should allow test registration with registerTest and registerIgnoredTest") {
      class TestSpec extends FeatureSpec {
        val a = 1
        registerTest("test 1") {
          val e = intercept[TestFailedException] {
            assert(a == 2)
          }
          assert(e.message == Some("1 did not equal 2"))
          assert(e.failedCodeFileName == Some("FeatureSpecSpec.scala"))
          assert(e.failedCodeLineNumber == Some(thisLineNumber - 4))
        }
        registerTest("test 2") {
          assert(a == 2)
        }
        registerTest("test 3") {
          pending
        }
        registerTest("test 4") {
          cancel
        }
        registerIgnoredTest("test 5") {
          assert(a == 2)
        }
      }

      val rep = new EventRecordingReporter
      val s = new TestSpec
      s.run(None, Args(rep))

      assert(rep.testStartingEventsReceived.length == 4)
      assert(rep.testSucceededEventsReceived.length == 1)
      assert(rep.testSucceededEventsReceived(0).testName == "Scenario: test 1")
      assert(rep.testFailedEventsReceived.length == 1)
      assert(rep.testFailedEventsReceived(0).testName == "Scenario: test 2")
      assert(rep.testPendingEventsReceived.length == 1)
      assert(rep.testPendingEventsReceived(0).testName == "Scenario: test 3")
      assert(rep.testCanceledEventsReceived.length == 1)
      assert(rep.testCanceledEventsReceived(0).testName == "Scenario: test 4")
      assert(rep.testIgnoredEventsReceived.length == 1)
      assert(rep.testIgnoredEventsReceived(0).testName == "Scenario: test 5")
    }
    
    describe("when failure happens") {
      
      it("should fire TestFailed event with correct stack depth info when test failed") {
        class TestSpec extends FeatureSpec {
          Scenario("fail scenario") {
            assert(1 === 2)
          }
          Feature("a feature") {
            Scenario("nested fail scenario") {
              assert(1 === 2)
            }
          }
        }
        val rep = new EventRecordingReporter
        val s1 = new TestSpec
        s1.run(None, Args(rep))
        assert(rep.testFailedEventsReceived.size === 2)
        assert(rep.testFailedEventsReceived(0).throwable.get.asInstanceOf[TestFailedException].failedCodeFileName.get === "FeatureSpecSpec.scala")
        assert(rep.testFailedEventsReceived(0).throwable.get.asInstanceOf[TestFailedException].failedCodeLineNumber.get === thisLineNumber - 13)
        assert(rep.testFailedEventsReceived(1).throwable.get.asInstanceOf[TestFailedException].failedCodeFileName.get === "FeatureSpecSpec.scala")
        assert(rep.testFailedEventsReceived(1).throwable.get.asInstanceOf[TestFailedException].failedCodeLineNumber.get === thisLineNumber - 11)
      }
      
      it("should generate NotAllowedException with correct stack depth info when has a feature nested inside a feature") {
        class TestSpec extends FeatureSpec {
          Feature("a feature") {
            Feature("inner feature") {
              ignore("nested fail scenario") {
                assert(1 === 1)
              }
            }
          }
        }
        val rep = new EventRecordingReporter
        val caught = intercept[NotAllowedException] {
          new TestSpec
        }
        assert(caught.failedCodeFileName.get === "FeatureSpecSpec.scala")
        assert(caught.failedCodeLineNumber.get === thisLineNumber - 12)
      }
      
      it("should generate TestRegistrationClosedException with correct stack depth info when has a scenario nested inside a scenario") {
        class TestSpec extends FeatureSpec {
          var registrationClosedThrown = false
          Feature("a feature") {
            Scenario("a scenario") {
              Scenario("nested scenario") {
                assert(1 === 2)
              }; /* ASSERTION_SUCCEED */
            }
          }
          override def withFixture(test: NoArgTest): Outcome = {
            val outcome = test.apply()
            outcome match {
              case Exceptional(ex: TestRegistrationClosedException) => 
                registrationClosedThrown = true
              case _ =>
            }
            outcome
          }
        }
        val rep = new EventRecordingReporter
        val s = new TestSpec
        s.run(None, Args(rep))
        assert(s.registrationClosedThrown == true)
        val testFailedEvents = rep.testFailedEventsReceived
        assert(testFailedEvents.size === 1)
        assert(testFailedEvents(0).throwable.get.getClass() === classOf[TestRegistrationClosedException])
        val trce = testFailedEvents(0).throwable.get.asInstanceOf[TestRegistrationClosedException]
        assert("FeatureSpecSpec.scala" === trce.failedCodeFileName.get)
        assert(trce.failedCodeLineNumber.get === thisLineNumber - 24)
        assert(trce.message == Some("A scenario clause may not appear inside another scenario clause."))
      }

      it("should generate TestRegistrationClosedException with correct stack depth info when has a ignore nested inside a scenario") {
        class TestSpec extends FeatureSpec {
          var registrationClosedThrown = false
          Feature("a feature") {
            Scenario("a scenario") {
              ignore("nested scenario") {
                assert(1 === 2)
              }; /* ASSERTION_SUCCEED */
            }
          }
          override def withFixture(test: NoArgTest): Outcome = {
            val outcome = test.apply()
            outcome match {
              case Exceptional(ex: TestRegistrationClosedException) =>
                registrationClosedThrown = true
              case _ =>
            }
            outcome
          }
        }
        val rep = new EventRecordingReporter
        val s = new TestSpec
        s.run(None, Args(rep))
        assert(s.registrationClosedThrown == true)
        val testFailedEvents = rep.testFailedEventsReceived
        assert(testFailedEvents.size === 1)
        assert(testFailedEvents(0).throwable.get.getClass() === classOf[TestRegistrationClosedException])
        val trce = testFailedEvents(0).throwable.get.asInstanceOf[TestRegistrationClosedException]
        assert("FeatureSpecSpec.scala" === trce.failedCodeFileName.get)
        assert(trce.failedCodeLineNumber.get === thisLineNumber - 24)
        assert(trce.message == Some("An ignore clause may not appear inside a scenario clause."))
      }

      it("should generate TestRegistrationClosedException with correct stack depth info when has a registerTest nested inside a registerTest") {
        class TestSpec extends FeatureSpec {
          var registrationClosedThrown = false
          Feature("a feature") {
            registerTest("a scenario") {
              registerTest("nested scenario") {
                assert(1 === 2)
              }; /* ASSERTION_SUCCEED */
            }
          }
          override def withFixture(test: NoArgTest): Outcome = {
            val outcome = test.apply()
            outcome match {
              case Exceptional(ex: TestRegistrationClosedException) =>
                registrationClosedThrown = true
              case _ =>
            }
            outcome
          }
        }
        val rep = new EventRecordingReporter
        val s = new TestSpec
        s.run(None, Args(rep))
        assert(s.registrationClosedThrown == true)
        val testFailedEvents = rep.testFailedEventsReceived
        assert(testFailedEvents.size === 1)
        assert(testFailedEvents(0).throwable.get.getClass() === classOf[TestRegistrationClosedException])
        val trce = testFailedEvents(0).throwable.get.asInstanceOf[TestRegistrationClosedException]
        assert("FeatureSpecSpec.scala" === trce.failedCodeFileName.get)
        assert(trce.failedCodeLineNumber.get === thisLineNumber - 24)
        assert(trce.message == Some("Test cannot be nested inside another test."))
      }

      it("should generate TestRegistrationClosedException with correct stack depth info when has a registerIgnoredTest nested inside a registerTest") {
        class TestSpec extends FeatureSpec {
          var registrationClosedThrown = false
          Feature("a feature") {
            registerTest("a scenario") {
              registerIgnoredTest("nested scenario") {
                assert(1 === 2)
              }; /* ASSERTION_SUCCEED */
            }
          }
          override def withFixture(test: NoArgTest): Outcome = {
            val outcome = test.apply()
            outcome match {
              case Exceptional(ex: TestRegistrationClosedException) =>
                registrationClosedThrown = true
              case _ =>
            }
            outcome
          }
        }
        val rep = new EventRecordingReporter
        val s = new TestSpec
        s.run(None, Args(rep))
        assert(s.registrationClosedThrown == true)
        val testFailedEvents = rep.testFailedEventsReceived
        assert(testFailedEvents.size === 1)
        assert(testFailedEvents(0).throwable.get.getClass() === classOf[TestRegistrationClosedException])
        val trce = testFailedEvents(0).throwable.get.asInstanceOf[TestRegistrationClosedException]
        assert("FeatureSpecSpec.scala" === trce.failedCodeFileName.get)
        assert(trce.failedCodeLineNumber.get === thisLineNumber - 24)
        assert(trce.message == Some("Test cannot be nested inside another test."))
      }

      it("should generate NotAllowedException wrapping a TestFailedException when assert fails in scope") {
        class TestSpec extends FeatureSpec {
          Feature("a feature") {
            val a = 1
            assert(a == 2)
          }
        }
        val e = intercept[NotAllowedException] {
          new TestSpec
        }
        assert("FeatureSpecSpec.scala" == e.failedCodeFileName.get)
        assert(e.failedCodeLineNumber.get == thisLineNumber - 7)
        assert(e.message == Some(FailureMessages.assertionShouldBePutInsideScenarioClauseNotFeatureClause))

        assert(e.cause.isDefined)
        val causeThrowable = e.cause.get
        assert(causeThrowable.isInstanceOf[TestFailedException])
        val cause = causeThrowable.asInstanceOf[TestFailedException]
        assert("FeatureSpecSpec.scala" == cause.failedCodeFileName.get)
        assert(cause.failedCodeLineNumber.get == thisLineNumber - 15)
        assert(cause.message == Some(FailureMessages.didNotEqual(prettifier, 1, 2)))
      }

      it("should generate NotAllowedException wrapping a TestCanceledException when assume fails in scope") {
        class TestSpec extends FeatureSpec {
          Feature("a feature") {
            val a = 1
            assume(a == 2)
          }
        }
        val e = intercept[NotAllowedException] {
          new TestSpec
        }
        assert("FeatureSpecSpec.scala" == e.failedCodeFileName.get)
        assert(e.failedCodeLineNumber.get == thisLineNumber - 7)
        assert(e.message == Some(FailureMessages.assertionShouldBePutInsideScenarioClauseNotFeatureClause))

        assert(e.cause.isDefined)
        val causeThrowable = e.cause.get
        assert(causeThrowable.isInstanceOf[TestCanceledException])
        val cause = causeThrowable.asInstanceOf[TestCanceledException]
        assert("FeatureSpecSpec.scala" == cause.failedCodeFileName.get)
        assert(cause.failedCodeLineNumber.get == thisLineNumber - 15)
        assert(cause.message == Some(FailureMessages.didNotEqual(prettifier, 1, 2)))
      }

      it("should generate NotAllowedException wrapping a non-fatal RuntimeException is thrown inside scope") {
        class TestSpec extends FeatureSpec {
          Feature("a feature") {
            throw new RuntimeException("on purpose")
          }
        }
        val e = intercept[NotAllowedException] {
          new TestSpec
        }
        assert("FeatureSpecSpec.scala" == e.failedCodeFileName.get)
        assert(e.failedCodeLineNumber.get == thisLineNumber - 8)
        assert(e.cause.isDefined)
        val causeThrowable = e.cause.get
        assert(e.message == Some(FailureMessages.exceptionWasThrownInFeatureClause(prettifier, UnquotedString(causeThrowable.getClass.getName), "a feature", "on purpose")))

        assert(causeThrowable.isInstanceOf[RuntimeException])
        val cause = causeThrowable.asInstanceOf[RuntimeException]
        assert(cause.getMessage == "on purpose")
      }

      it("should generate NotAllowedException wrapping a DuplicateTestNameException is thrown inside scope") {
        class TestSpec extends FeatureSpec {
<<<<<<< HEAD
          feature("a feature") {
            scenario("test 1") { /* ASSERTION_SUCCEED */ }
            scenario("test 1") { /* ASSERTION_SUCCEED */ }
=======
          Feature("a feature") {
            Scenario("test 1") {}
            Scenario("test 1") {}
>>>>>>> 9657b4b9
          }
        }
        val e = intercept[NotAllowedException] {
          new TestSpec
        }
        assert("FeatureSpecSpec.scala" == e.failedCodeFileName.get)
        assert(e.failedCodeLineNumber.get == thisLineNumber - 7)
        assert(e.cause.isDefined)
        val causeThrowable = e.cause.get
        assert(e.message == Some(FailureMessages.exceptionWasThrownInFeatureClause(prettifier, UnquotedString(causeThrowable.getClass.getName), "a feature", FailureMessages.duplicateTestName(prettifier, UnquotedString("Feature: a feature Scenario: test 1")))))

        assert(causeThrowable.isInstanceOf[DuplicateTestNameException])
        val cause = causeThrowable.asInstanceOf[DuplicateTestNameException]
        assert(cause.getMessage == FailureMessages.duplicateTestName(prettifier, UnquotedString("Feature: a feature Scenario: test 1")))
      }

      // SKIP-SCALATESTJS-START
      it("should propagate AnnotationFormatError when it is thrown inside scope") {
        class TestSpec extends FeatureSpec {
          Feature("a feature") {
            throw new AnnotationFormatError("on purpose")
          }
        }
        val e = intercept[AnnotationFormatError] {
          new TestSpec
        }
        assert(e.getMessage == "on purpose")
      }

      it("should propagate AWTError when it is thrown inside scope") {
        class TestSpec extends FeatureSpec {
          Feature("a feature") {
            throw new AWTError("on purpose")
          }
        }
        val e = intercept[AWTError] {
          new TestSpec
        }
        assert(e.getMessage == "on purpose")
      }

      it("should propagate CoderMalfunctionError when it is thrown inside scope") {
        class TestSpec extends FeatureSpec {
          Feature("a feature") {
            throw new CoderMalfunctionError(new RuntimeException("on purpose"))
          }
        }
        val e = intercept[CoderMalfunctionError] {
          new TestSpec
        }
        assert(e.getMessage == "java.lang.RuntimeException: on purpose")
      }

      it("should propagate FactoryConfigurationError when it is thrown inside scope") {
        class TestSpec extends FeatureSpec {
          Feature("a feature") {
            throw new FactoryConfigurationError("on purpose")
          }
        }
        val e = intercept[FactoryConfigurationError] {
          new TestSpec
        }
        assert(e.getMessage == "on purpose")
      }

      it("should propagate LinkageError when it is thrown inside scope") {
        class TestSpec extends FeatureSpec {
          Feature("a feature") {
            throw new LinkageError("on purpose")
          }
        }
        val e = intercept[LinkageError] {
          new TestSpec
        }
        assert(e.getMessage == "on purpose")
      }

      it("should propagate ThreadDeath when it is thrown inside scope") {
        class TestSpec extends FeatureSpec {
          Feature("a feature") {
            throw new ThreadDeath
          }
        }
        val e = intercept[ThreadDeath] {
          new TestSpec
        }
        assert(e.getMessage == null)
      }

      it("should propagate TransformerFactoryConfigurationError when it is thrown inside scope") {
        class TestSpec extends FeatureSpec {
          Feature("a feature") {
            throw new TransformerFactoryConfigurationError("on purpose")
          }
        }
        val e = intercept[TransformerFactoryConfigurationError] {
          new TestSpec
        }
        assert(e.getMessage == "on purpose")
      }

      it("should propagate VirtualMachineError when it is thrown inside scope") {
        class TestSpec extends FeatureSpec {
          Feature("a feature") {
            throw new VirtualMachineError("on purpose") {}
          }
        }
        val e = intercept[VirtualMachineError] {
          new TestSpec
        }
        assert(e.getMessage == "on purpose")
      }

      // SKIP-SCALATESTJS-END

    }
    ignore("should support expectations") { // Unignore after we uncomment the expectation implicits in RegistrationPolicy
      class TestSpec extends FeatureSpec with Expectations {
        Scenario("fail scenario") {
          expect(1 === 2); /* ASSERTION_SUCCEED */
        }
        Feature("a feature") {
          Scenario("nested fail scenario") {
            expect(1 === 2); /* ASSERTION_SUCCEED */
          }
        }
      }
      val rep = new EventRecordingReporter
      val s1 = new TestSpec
      s1.run(None, Args(rep))
      assert(rep.testFailedEventsReceived.size === 2)
      assert(rep.testFailedEventsReceived(0).throwable.get.asInstanceOf[TestFailedException].failedCodeFileName.get === "FeatureSpecSpec.scala")
      assert(rep.testFailedEventsReceived(0).throwable.get.asInstanceOf[TestFailedException].failedCodeLineNumber.get === thisLineNumber - 13)
      assert(rep.testFailedEventsReceived(1).throwable.get.asInstanceOf[TestFailedException].failedCodeFileName.get === "FeatureSpecSpec.scala")
      assert(rep.testFailedEventsReceived(1).throwable.get.asInstanceOf[TestFailedException].failedCodeLineNumber.get === thisLineNumber - 11)
    }
  }
}<|MERGE_RESOLUTION|>--- conflicted
+++ resolved
@@ -1432,15 +1432,9 @@
 
       it("should generate NotAllowedException wrapping a DuplicateTestNameException is thrown inside scope") {
         class TestSpec extends FeatureSpec {
-<<<<<<< HEAD
-          feature("a feature") {
-            scenario("test 1") { /* ASSERTION_SUCCEED */ }
-            scenario("test 1") { /* ASSERTION_SUCCEED */ }
-=======
-          Feature("a feature") {
-            Scenario("test 1") {}
-            Scenario("test 1") {}
->>>>>>> 9657b4b9
+          Feature("a feature") {
+            Scenario("test 1") { /* ASSERTION_SUCCEED */ }
+            Scenario("test 1") { /* ASSERTION_SUCCEED */ }
           }
         }
         val e = intercept[NotAllowedException] {
