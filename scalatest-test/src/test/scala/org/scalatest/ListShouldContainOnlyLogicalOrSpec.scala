/*
* Copyright 2001-2013 Artima, Inc.
*
* Licensed under the Apache License, Version 2.0 (the "License");
* you may not use this file except in compliance with the License.
* You may obtain a copy of the License at
*
* http://www.apache.org/licenses/LICENSE-2.0
*
* Unless required by applicable law or agreed to in writing, software
* distributed under the License is distributed on an "AS IS" BASIS,
* WITHOUT WARRANTIES OR CONDITIONS OF ANY KIND, either express or implied.
* See the License for the specific language governing permissions and
* limitations under the License.
*/
package org.scalatest

import org.scalactic.Equality
import org.scalactic.Uniformity
import org.scalactic.Entry
import org.scalactic.StringNormalizations._
import SharedHelpers._
import FailureMessages.decorateToStringValue
import Matchers._
import exceptions.TestFailedException

class ListShouldContainOnlyLogicalOrSpec extends Spec {
  
  val invertedStringEquality =
    new Equality[String] {
      def areEqual(a: String, b: Any): Boolean = a != b
    }
  
  val invertedListOfStringEquality = 
    new Equality[List[String]] {
      def areEqual(a: List[String], b: Any): Boolean = a != b
    }
  
  private def upperCase(value: Any): Any = 
    value match {
      case l: List[_] => l.map(upperCase(_))
      case s: String => s.toUpperCase
      case c: Char => c.toString.toUpperCase.charAt(0)
      case (s1: String, s2: String) => (s1.toUpperCase, s2.toUpperCase)
      case e: java.util.Map.Entry[_, _] => 
        (e.getKey, e.getValue) match {
          case (k: String, v: String) => Entry(k.toUpperCase, v.toUpperCase)
          case _ => value
        }
      case _ => value
    }
  
  val upperCaseStringEquality =
    new Equality[String] {
      def areEqual(a: String, b: Any): Boolean = upperCase(a) == upperCase(b)
    }
  
  //ADDITIONAL//
  
  val fileName: String = "ListShouldContainOnlyLogicalOrSpec.scala"
  
  object `a List` {
    
    val fumList: List[String] = List("fum", "foe", "fie", "fee")
    val toList: List[String] = List("you", "to", "birthday", "happy")
    
    object `when used with (contain only (..) or contain only (..))` {
      
      def `should do nothing if valid, else throw a TFE with an appropriate error message` {
        fumList should (contain only ("fee", "fie", "foe", "fum") or contain only ("fie", "fee", "fum", "foe"))
        fumList should (contain only ("fee", "fie", "foe", "fam") or contain only ("fie", "fee", "fum", "foe"))
        fumList should (contain only ("fee", "fie", "foe", "fum") or contain only ("fie", "fee", "fam", "foe"))
        val e1 = intercept[TestFailedException] {
          fumList should (contain only ("fee", "fie", "foe", "fam") or contain only ("happy", "birthday", "to", "you"))
        }
        checkMessageStackDepth(e1, Resources.didNotContainOnlyElements(decorateToStringValue(fumList), "\"fee\", \"fie\", \"foe\", \"fam\"") + ", and " + Resources.didNotContainOnlyElements(decorateToStringValue(fumList), "\"happy\", \"birthday\", \"to\", \"you\""), fileName, thisLineNumber - 2)
      }

      def `should use the implicit Equality in scope` {
        implicit val ise = upperCaseStringEquality
        fumList should (contain only ("FEE", "FIE", "FOE", "FUM") or contain only ("FIE", "FEE", "FUM", "FOE"))
        fumList should (contain only ("FEE", "FIE", "FOE", "FAM") or contain only ("FIE", "FEE", "FUM", "FOE"))
        fumList should (contain only ("FEE", "FIE", "FOE", "FUM") or contain only ("FIE", "FEE", "FAM", "FOE"))
        val e1 = intercept[TestFailedException] {
          fumList should (contain only ("FEE", "FIE", "FOE", "FAM") or (contain only ("FIE", "FEE", "FAM", "FOE")))
        }
        checkMessageStackDepth(e1, Resources.didNotContainOnlyElements(decorateToStringValue(fumList), "\"FEE\", \"FIE\", \"FOE\", \"FAM\"") + ", and " + Resources.didNotContainOnlyElements(decorateToStringValue(fumList), "\"FIE\", \"FEE\", \"FAM\", \"FOE\""), fileName, thisLineNumber - 2)
      }
      
      def `should use an explicitly provided Equality` {
        (fumList should (contain only ("FEE", "FIE", "FOE", "FUM") or contain only ("FIE", "FEE", "FUM", "FOE"))) (decided by upperCaseStringEquality, decided by upperCaseStringEquality)
        (fumList should (contain only ("FEE", "FIE", "FOE", "FAM") or contain only ("FIE", "FEE", "FUM", "FOE"))) (decided by upperCaseStringEquality, decided by upperCaseStringEquality)
        (fumList should (contain only ("FEE", "FIE", "FOE", "FUM") or contain only ("FIE", "FEE", "FAM", "FOE"))) (decided by upperCaseStringEquality, decided by upperCaseStringEquality)
        val e1 = intercept[TestFailedException] {
          (fumList should (contain only ("FEE", "FIE", "FOE", "FAM") or contain only ("FIE", "FEE", "FAM", "FOE"))) (decided by upperCaseStringEquality, decided by upperCaseStringEquality)
        }
        checkMessageStackDepth(e1, Resources.didNotContainOnlyElements(decorateToStringValue(fumList), "\"FEE\", \"FIE\", \"FOE\", \"FAM\"") + ", and " + Resources.didNotContainOnlyElements(decorateToStringValue(fumList), "\"FIE\", \"FEE\", \"FAM\", \"FOE\""), fileName, thisLineNumber - 2)
        (fumList should (contain only (" FEE ", " FIE ", " FOE ", " FUM ") or contain only (" FEE ", " FIE ", " FOE ", " FUM "))) (after being lowerCased and trimmed, after being lowerCased and trimmed)
      }
      
<<<<<<< HEAD
=======
      def `should throw NotAllowedException with correct stack depth and message when RHS is empty` {
        val e1 = intercept[exceptions.NotAllowedException] {
          fumList should (contain only () or contain only ("fie", "fee", "fum", "foe"))
        }
        e1.failedCodeFileName.get should be (fileName)
        e1.failedCodeLineNumber.get should be (thisLineNumber - 3)
        e1.message should be (Some(Resources.onlyEmpty))
        
        val e2 = intercept[exceptions.NotAllowedException] {
          fumList should (contain only ("fie", "fee", "fum", "foe") or contain only ())
        }
        e2.failedCodeFileName.get should be (fileName)
        e2.failedCodeLineNumber.get should be (thisLineNumber - 3)
        e2.message should be (Some(Resources.onlyEmpty))
      }
      
>>>>>>> e8b967b3
      def `should throw NotAllowedException with correct stack depth and message when RHS contain duplicated value` {
        val e1 = intercept[exceptions.NotAllowedException] {
          fumList should (contain only ("fee", "fie", "foe", "fie", "fum") or contain only ("fie", "fee", "fum", "foe"))
        }
        e1.failedCodeFileName.get should be (fileName)
        e1.failedCodeLineNumber.get should be (thisLineNumber - 3)
        e1.message should be (Some(Resources.onlyDuplicate))
        
        val e2 = intercept[exceptions.NotAllowedException] {
          fumList should (contain only ("fie", "fee", "fum", "foe") or contain only ("fee", "fie", "foe", "fie", "fum"))
        }
        e2.failedCodeFileName.get should be (fileName)
        e2.failedCodeLineNumber.get should be (thisLineNumber - 3)
        e2.message should be (Some(Resources.onlyDuplicate))
      }

      def `should throw TFE with friendly reminder when single GenTraversable argument is passed and failed` {
        val e1 = intercept[TestFailedException] {
          fumList should (contain only Vector("fee", "fie", "foe", "fam") or contain only Vector("happy", "birthday", "to", "you"))
        }
        checkMessageStackDepth(e1, Resources.didNotContainOnlyElementsWithFriendlyReminder(decorateToStringValue(fumList), decorateToStringValue(Vector("fee", "fie", "foe", "fam"))) + ", and " + Resources.didNotContainOnlyElementsWithFriendlyReminder(decorateToStringValue(fumList), decorateToStringValue(Vector("happy", "birthday", "to", "you"))), fileName, thisLineNumber - 2)
      }
    }
    
    object `when used with (equal (..) and contain only (..))` {
      
      def `should do nothing if valid, else throw a TFE with an appropriate error message` {
        fumList should (equal (fumList) or contain only ("fie", "fee", "fum", "foe"))
        fumList should (equal (toList) or contain only ("fie", "fee", "fum", "foe"))
        fumList should (equal (fumList) or contain only ("fie", "fee", "fam", "foe"))
        val e1 = intercept[TestFailedException] {
          fumList should (equal (toList) or contain only ("happy", "birthday", "to", "you"))
        }
        checkMessageStackDepth(e1, Resources.didNotEqual(decorateToStringValue(fumList), decorateToStringValue(toList)) + ", and " + Resources.didNotContainOnlyElements(decorateToStringValue(fumList), "\"happy\", \"birthday\", \"to\", \"you\""), fileName, thisLineNumber - 2)
      }
      
      def `should use the implicit Equality in scope` {
        implicit val ise = upperCaseStringEquality
        fumList should (equal (fumList) or contain only ("FIE", "FEE", "FUM", "FOE"))
        fumList should (equal (toList) or contain only ("FIE", "FEE", "FUM", "FOE"))
        fumList should (equal (fumList) or contain only ("FIE", "FEE", "FAM", "FOE"))
        val e1 = intercept[TestFailedException] {
          fumList should (equal (toList) or (contain only ("FIE", "FEE", "FAM", "FOE")))
        }
        checkMessageStackDepth(e1, Resources.didNotEqual(decorateToStringValue(fumList), decorateToStringValue(toList)) + ", and " + Resources.didNotContainOnlyElements(decorateToStringValue(fumList), "\"FIE\", \"FEE\", \"FAM\", \"FOE\""), fileName, thisLineNumber - 2)
      }
      
      def `should use an explicitly provided Equality` {
        (fumList should (equal (toList) or contain only ("FIE", "FEE", "FUM", "FOE"))) (decided by invertedListOfStringEquality, decided by upperCaseStringEquality)
        (fumList should (equal (fumList) or contain only ("FIE", "FEE", "FUM", "FOE"))) (decided by invertedListOfStringEquality, decided by upperCaseStringEquality)
        (fumList should (equal (toList) or contain only ("FIE", "FEE", "FAM", "FOE"))) (decided by invertedListOfStringEquality, decided by upperCaseStringEquality)
        val e1 = intercept[TestFailedException] {
          (fumList should (equal (fumList) or contain only ("FIE", "FEE", "FAM", "FOE"))) (decided by invertedListOfStringEquality, decided by upperCaseStringEquality)
        }
<<<<<<< HEAD
        checkMessageStackDepth(e1, Resources("didNotEqual", decorateToStringValue(fumList), decorateToStringValue(fumList)) + ", and " + Resources("didNotContainOnlyElements", decorateToStringValue(fumList), "\"FIE\", \"FEE\", \"FAM\", \"FOE\""), fileName, thisLineNumber - 2)
        (fumList should (equal (toList) or contain only (" FEE ", " FIE ", " FOE ", " FUM "))) (decided by invertedListOfStringEquality, after being lowerCased and trimmed)
=======
        checkMessageStackDepth(e1, Resources.didNotEqual(decorateToStringValue(fumList), decorateToStringValue(fumList)) + ", and " + Resources.didNotContainOnlyElements(decorateToStringValue(fumList), "\"FIE\", \"FEE\", \"FAM\", \"FOE\""), fileName, thisLineNumber - 2)
        (fumList should (equal (toList) or contain only Set(" FEE ", " FIE ", " FOE ", " FUM "))) (decided by invertedListOfStringEquality, after being lowerCased and trimmed)
      }
      
      def `should throw NotAllowedException with correct stack depth and message when RHS is empty` {
        val e1 = intercept[exceptions.NotAllowedException] {
          fumList should (equal (fumList) or contain only ())
        }
        e1.failedCodeFileName.get should be (fileName)
        e1.failedCodeLineNumber.get should be (thisLineNumber - 3)
        e1.message should be (Some(Resources.onlyEmpty))
>>>>>>> e8b967b3
      }
      
      def `should throw NotAllowedException with correct stack depth and message when RHS contain duplicated value` {
        val e1 = intercept[exceptions.NotAllowedException] {
          fumList should (equal (fumList) or contain only ("fee", "fie", "foe", "fie", "fum"))
        }
        e1.failedCodeFileName.get should be (fileName)
        e1.failedCodeLineNumber.get should be (thisLineNumber - 3)
        e1.message should be (Some(Resources.onlyDuplicate))
      }

      def `should throw TFE with friendly reminder when single GenTraversable argument is passed and failed` {
        val e1 = intercept[TestFailedException] {
          fumList should (equal (toList) or contain only Vector("happy", "birthday", "to", "you"))
        }
        checkMessageStackDepth(e1, Resources.didNotEqual(decorateToStringValue(fumList), decorateToStringValue(toList)) + ", and " + Resources.didNotContainOnlyElementsWithFriendlyReminder(decorateToStringValue(fumList), decorateToStringValue(Vector("happy", "birthday", "to", "you"))), fileName, thisLineNumber - 2)
      }
    }
    
    object `when used with (be (..) and contain only (..))` {
      
      def `should do nothing if valid, else throw a TFE with an appropriate error message` {
        fumList should (be_== (fumList) or contain only ("fie", "fee", "fum", "foe"))
        fumList should (be_== (toList) or contain only ("fie", "fee", "fum", "foe"))
        fumList should (be_== (fumList) or contain only ("fie", "fee", "fam", "foe"))
        val e1 = intercept[TestFailedException] {
          fumList should (be_== (toList) or contain only ("fie", "fee", "fam", "foe"))
        }
        checkMessageStackDepth(e1, Resources.wasNotEqualTo(decorateToStringValue(fumList), decorateToStringValue(toList)) + ", and " + Resources.didNotContainOnlyElements(decorateToStringValue(fumList), "\"fie\", \"fee\", \"fam\", \"foe\""), fileName, thisLineNumber - 2)
      }
      
      def `should use the implicit Equality in scope` {
        implicit val ise = upperCaseStringEquality
        fumList should (be_== (fumList) or contain only ("FIE", "FEE", "FUM", "FOE"))
        fumList should (be_== (toList) or contain only ("FIE", "FEE", "FUM", "FOE"))
        fumList should (be_== (fumList) or contain only ("FIE", "FEE", "FAM", "FOE"))
        val e1 = intercept[TestFailedException] {
          fumList should (be_== (toList) or (contain only ("FIE", "FEE", "FAM", "FOE")))
        }
        checkMessageStackDepth(e1, Resources.wasNotEqualTo(decorateToStringValue(fumList), decorateToStringValue(toList)) + ", and " + Resources.didNotContainOnlyElements(decorateToStringValue(fumList), "\"FIE\", \"FEE\", \"FAM\", \"FOE\""), fileName, thisLineNumber - 2)
      }
      
      def `should use an explicitly provided Equality` {
        (fumList should (be_== (fumList) or contain only ("FIE", "FEE", "FUM", "FOE"))) (decided by upperCaseStringEquality)
        (fumList should (be_== (toList) or contain only ("FIE", "FEE", "FUM", "FOE"))) (decided by upperCaseStringEquality)
        (fumList should (be_== (fumList) or contain only ("FIE", "FEE", "FAM", "FOE"))) (decided by upperCaseStringEquality)
        val e1 = intercept[TestFailedException] {
          (fumList should (be_== (toList) or contain only ("FIE", "FEE", "FAM", "FOE"))) (decided by upperCaseStringEquality)
        }
<<<<<<< HEAD
        checkMessageStackDepth(e1, Resources("wasNotEqualTo", decorateToStringValue(fumList), decorateToStringValue(toList)) + ", and " + Resources("didNotContainOnlyElements", decorateToStringValue(fumList), "\"FIE\", \"FEE\", \"FAM\", \"FOE\""), fileName, thisLineNumber - 2)
        (fumList should (be_== (fumList) or contain only (" FEE ", " FIE ", " FOE ", " FUM "))) (after being lowerCased and trimmed)
=======
        checkMessageStackDepth(e1, Resources.wasNotEqualTo(decorateToStringValue(fumList), decorateToStringValue(toList)) + ", and " + Resources.didNotContainOnlyElements(decorateToStringValue(fumList), "\"FIE\", \"FEE\", \"FAM\", \"FOE\""), fileName, thisLineNumber - 2)
        (fumList should (be (fumList) or contain only (" FEE ", " FIE ", " FOE ", " FUM "))) (after being lowerCased and trimmed)
      }
      
      def `should throw NotAllowedException with correct stack depth and message when RHS is empty` {
        val e1 = intercept[exceptions.NotAllowedException] {
          fumList should (be (fumList) or contain only ())
        }
        e1.failedCodeFileName.get should be (fileName)
        e1.failedCodeLineNumber.get should be (thisLineNumber - 3)
        e1.message should be (Some(Resources.onlyEmpty))
>>>>>>> e8b967b3
      }

      def `should throw NotAllowedException with correct stack depth and message when RHS contain duplicated value` {
        val e1 = intercept[exceptions.NotAllowedException] {
          fumList should (be_== (fumList) or contain only ("fee", "fie", "foe", "fie", "fum"))
        }
        e1.failedCodeFileName.get should be (fileName)
        e1.failedCodeLineNumber.get should be (thisLineNumber - 3)
        e1.message should be (Some(Resources.onlyDuplicate))
      }

      def `should throw TFE with friendly reminder when single GenTraversable argument is passed and failed` {
        val e1 = intercept[TestFailedException] {
          fumList should (be_== (toList) or contain only Vector("fie", "fee", "fam", "foe"))
        }
        checkMessageStackDepth(e1, Resources.wasNotEqualTo(decorateToStringValue(fumList), decorateToStringValue(toList)) + ", and " + Resources.didNotContainOnlyElementsWithFriendlyReminder(decorateToStringValue(fumList), decorateToStringValue(Vector("fie", "fee", "fam", "foe"))), fileName, thisLineNumber - 2)
      }
    }

    object `when used with (contain only (..) and be (..))` {
      
      def `should do nothing if valid, else throw a TFE with an appropriate error message` {
        fumList should (contain only ("fie", "fee", "fum", "foe") or be_== (fumList))
        fumList should (contain only ("fie", "fee", "fam", "foe") or be_== (fumList))
        fumList should (contain only ("fie", "fee", "fum", "foe") or be_== (toList))
        val e1 = intercept[TestFailedException] {
          fumList should (contain only ("fee", "fie", "foe", "fam") or be_== (toList))
        }
        checkMessageStackDepth(e1, Resources.didNotContainOnlyElements(decorateToStringValue(fumList), "\"fee\", \"fie\", \"foe\", \"fam\"") + ", and " + Resources.wasNotEqualTo(decorateToStringValue(fumList), decorateToStringValue(toList)), fileName, thisLineNumber - 2)
      }
      
      def `should use the implicit Equality in scope` {
        implicit val ise = upperCaseStringEquality
        fumList should (contain only ("FIE", "FEE", "FUM", "FOE") or be_== (fumList))
        fumList should (contain only ("FIE", "FEE", "FAM", "FOE") or be_== (fumList))
        fumList should (contain only ("FIE", "FEE", "FUM", "FOE") or be_== (toList))
        val e1 = intercept[TestFailedException] {
          fumList should (contain only ("FEE", "FIE", "FOE", "FAM") or be_== (toList))
        }
        checkMessageStackDepth(e1, Resources.didNotContainOnlyElements(decorateToStringValue(fumList), "\"FEE\", \"FIE\", \"FOE\", \"FAM\"") + ", and " + Resources.wasNotEqualTo(decorateToStringValue(fumList), decorateToStringValue(toList)), fileName, thisLineNumber - 2)
      }
      
      def `should use an explicitly provided Equality` {
        (fumList should (contain only ("FIE", "FEE", "FUM", "FOE") or be_== (fumList))) (decided by upperCaseStringEquality)
        (fumList should (contain only ("FIE", "FEE", "FAM", "FOE") or be_== (fumList))) (decided by upperCaseStringEquality)
        (fumList should (contain only ("FIE", "FEE", "FUM", "FOE") or be_== (toList))) (decided by upperCaseStringEquality)
        val e1 = intercept[TestFailedException] {
          (fumList should (contain only ("FEE", "FIE", "FOE", "FAM") or be_== (toList))) (decided by upperCaseStringEquality)
        }
<<<<<<< HEAD
        checkMessageStackDepth(e1, Resources("didNotContainOnlyElements", decorateToStringValue(fumList), "\"FEE\", \"FIE\", \"FOE\", \"FAM\"") + ", and " + Resources("wasNotEqualTo", decorateToStringValue(fumList), decorateToStringValue(toList)), fileName, thisLineNumber - 2)
        (fumList should (contain only (" FEE ", " FIE ", " FOE ", " FUM ") or be_== (fumList))) (after being lowerCased and trimmed)
=======
        checkMessageStackDepth(e1, Resources.didNotContainOnlyElements(decorateToStringValue(fumList), "\"FEE\", \"FIE\", \"FOE\", \"FAM\"") + ", and " + Resources.wasNotEqualTo(decorateToStringValue(fumList), decorateToStringValue(toList)), fileName, thisLineNumber - 2)
        (fumList should (contain only (" FEE ", " FIE ", " FOE ", " FUM ") or be (fumList))) (after being lowerCased and trimmed)
      }
      
      def `should throw NotAllowedException with correct stack depth and message when RHS is empty` {
        val e1 = intercept[exceptions.NotAllowedException] {
          fumList should (contain only () or be (fumList))
        }
        e1.failedCodeFileName.get should be (fileName)
        e1.failedCodeLineNumber.get should be (thisLineNumber - 3)
        e1.message should be (Some(Resources.onlyEmpty))
>>>>>>> e8b967b3
      }

      def `should throw NotAllowedException with correct stack depth and message when RHS contain duplicated value` {
        val e1 = intercept[exceptions.NotAllowedException] {
          fumList should (contain only ("fee", "fie", "foe", "fie", "fum") or be_== (fumList))
        }
        e1.failedCodeFileName.get should be (fileName)
        e1.failedCodeLineNumber.get should be (thisLineNumber - 3)
        e1.message should be (Some(Resources.onlyDuplicate))
      }

      def `should throw TFE with friendly reminder when single GenTraversable argument is passed and failed` {
        val e1 = intercept[TestFailedException] {
          fumList should (contain only Vector("fee", "fie", "foe", "fam") or be_== (toList))
        }
        checkMessageStackDepth(e1, Resources.didNotContainOnlyElementsWithFriendlyReminder(decorateToStringValue(fumList), decorateToStringValue(Vector("fee", "fie", "foe", "fam"))) + ", and " + Resources.wasNotEqualTo(decorateToStringValue(fumList), decorateToStringValue(toList)), fileName, thisLineNumber - 2)
      }
    }
    
    object `when used with (not contain only (..) and not contain only (..))` {
      
      def `should do nothing if valid, else throw a TFE with an appropriate error message` {
        fumList should (not contain only ("fee", "fie", "foe", "fuu") or not contain only ("fie", "fee", "fuu", "foe"))
        fumList should (not contain only ("fee", "fie", "foe", "fum") or not contain only ("fie", "fee", "fuu", "foe"))
        fumList should (not contain only ("fee", "fie", "foe", "fuu") or not contain only ("fie", "fee", "fum", "foe"))
        val e1 = intercept[TestFailedException] {
          fumList should (not contain only ("fee", "fie", "foe", "fum") or not contain only ("fie", "fee", "fum", "foe"))
        }
        checkMessageStackDepth(e1, Resources.containedOnlyElements(decorateToStringValue(fumList), "\"fee\", \"fie\", \"foe\", \"fum\"") + ", and " + Resources.containedOnlyElements(decorateToStringValue(fumList), "\"fie\", \"fee\", \"fum\", \"foe\""), fileName, thisLineNumber - 2)
      }
      
      def `should use the implicit Equality in scope` {
        implicit val ise = upperCaseStringEquality
        fumList should (not contain only ("FEE", "FIE", "FOE", "FUU") or not contain only ("FIE", "FEE", "FUU", "FOE"))
        fumList should (not contain only ("FEE", "FIE", "FOE", "FUM") or not contain only ("FIE", "FEE", "FUU", "FOE"))
        fumList should (not contain only ("FEE", "FIE", "FOE", "FUU") or not contain only ("FIE", "FEE", "FUM", "FOE"))
        val e1 = intercept[TestFailedException] {
          fumList should (not contain only ("FEE", "FIE", "FOE", "FUM") or not contain only ("FIE", "FEE", "FUM", "FOE"))
        }
        checkMessageStackDepth(e1, Resources.containedOnlyElements(decorateToStringValue(fumList), "\"FEE\", \"FIE\", \"FOE\", \"FUM\"") + ", and " + Resources.containedOnlyElements(decorateToStringValue(fumList), "\"FIE\", \"FEE\", \"FUM\", \"FOE\""), fileName, thisLineNumber - 2)
      }
      
      def `should use an explicitly provided Equality` {
        (fumList should (not contain only ("FEE", "FIE", "FOE", "FUU") or not contain only ("FIE", "FEE", "FUU", "FOE"))) (decided by upperCaseStringEquality, decided by upperCaseStringEquality)
        (fumList should (not contain only ("FEE", "FIE", "FOE", "FUM") or not contain only ("FIE", "FEE", "FUU", "FOE"))) (decided by upperCaseStringEquality, decided by upperCaseStringEquality)
        (fumList should (not contain only ("FEE", "FIE", "FOE", "FUU") or not contain only ("FIE", "FEE", "FUM", "FOE"))) (decided by upperCaseStringEquality, decided by upperCaseStringEquality)
        val e1 = intercept[TestFailedException] {
          (fumList should (not contain only ("FEE", "FIE", "FOE", "FUM") or not contain only ("FIE", "FEE", "FUM", "FOE"))) (decided by upperCaseStringEquality, decided by upperCaseStringEquality)
        }
        checkMessageStackDepth(e1, Resources.containedOnlyElements(decorateToStringValue(fumList), "\"FEE\", \"FIE\", \"FOE\", \"FUM\"") + ", and " + Resources.containedOnlyElements(decorateToStringValue(fumList), "\"FIE\", \"FEE\", \"FUM\", \"FOE\""), fileName, thisLineNumber - 2)
        (fumList should (contain only (" FEE ", " FIE ", " FOE ", " FUM ") or contain only (" FEE ", " FIE ", " FOE ", " FUM "))) (after being lowerCased and trimmed, after being lowerCased and trimmed)
      }
      
<<<<<<< HEAD
=======
      def `should throw NotAllowedException with correct stack depth and message when RHS is empty` {
        val e1 = intercept[exceptions.NotAllowedException] {
          fumList should (not contain only () or not contain only ("fie", "fee", "fuu", "foe"))
        }
        e1.failedCodeFileName.get should be (fileName)
        e1.failedCodeLineNumber.get should be (thisLineNumber - 3)
        e1.message should be (Some(Resources.onlyEmpty))
        
        val e2 = intercept[exceptions.NotAllowedException] {
          fumList should (not contain only ("fie", "fee", "fuu", "foe") or not contain only ())
        }
        e2.failedCodeFileName.get should be (fileName)
        e2.failedCodeLineNumber.get should be (thisLineNumber - 3)
        e2.message should be (Some(Resources.onlyEmpty))
      }
      
>>>>>>> e8b967b3
      def `should throw NotAllowedException with correct stack depth and message when RHS contain duplicated value` {
        val e1 = intercept[exceptions.NotAllowedException] {
          fumList should (not contain only ("fee", "fie", "foe", "fie", "fum") or not contain only ("fie", "fee", "fuu", "foe"))
        }
        e1.failedCodeFileName.get should be (fileName)
        e1.failedCodeLineNumber.get should be (thisLineNumber - 3)
        e1.message should be (Some(Resources.onlyDuplicate))
        
        val e2 = intercept[exceptions.NotAllowedException] {
          fumList should (not contain only ("fie", "fee", "fuu", "foe") or not contain only ("fee", "fie", "foe", "fie", "fum"))
        }
        e2.failedCodeFileName.get should be (fileName)
        e2.failedCodeLineNumber.get should be (thisLineNumber - 3)
        e2.message should be (Some(Resources.onlyDuplicate))
      }

      def `should throw TFE with friendly reminder when single GenTraversable argument is passed and failed` {
        val e1 = intercept[TestFailedException] {
          Vector(Vector("fee", "fie", "foe", "fum")) should (not contain only (Vector("fee", "fie", "foe", "fum")) or not contain only (Vector("fee", "fie", "foe", "fum")))
        }
        checkMessageStackDepth(e1, Resources.containedOnlyElementsWithFriendlyReminder(decorateToStringValue(Vector(Vector("fee", "fie", "foe", "fum"))), decorateToStringValue(Vector("fee", "fie", "foe", "fum"))) + ", and " + Resources.containedOnlyElementsWithFriendlyReminder(decorateToStringValue(Vector(Vector("fee", "fie", "foe", "fum"))), decorateToStringValue(Vector("fee", "fie", "foe", "fum"))), fileName, thisLineNumber - 2)
      }
    }
    
    object `when used with (not equal (..) and not contain only (..))` {
      
      def `should do nothing if valid, else throw a TFE with an appropriate error message` {
        fumList should (not equal (toList) or not contain only ("fie", "fee", "fuu", "foe"))
        fumList should (not equal (fumList) or not contain only ("fie", "fee", "fuu", "foe"))
        fumList should (not equal (toList) or not contain only ("fie", "fee", "fum", "foe"))
        val e1 = intercept[TestFailedException] {
          fumList should (not equal (fumList) or not contain only ("fee", "fie", "foe", "fum"))
        }
        checkMessageStackDepth(e1, Resources.equaled(decorateToStringValue(fumList), decorateToStringValue(fumList)) + ", and " + Resources.containedOnlyElements(decorateToStringValue(fumList), "\"fee\", \"fie\", \"foe\", \"fum\""), fileName, thisLineNumber - 2)
      }
      
      def `should use the implicit Equality in scope` {
        implicit val ise = upperCaseStringEquality
        fumList should (not equal (toList) or not contain only ("FIE", "FEE", "FUU", "FOE"))
        fumList should (not equal (fumList) or not contain only ("FIE", "FEE", "FUU", "FOE"))
        fumList should (not equal (toList) or not contain only ("FIE", "FEE", "FUM", "FOE"))
        val e2 = intercept[TestFailedException] {
          fumList should (not equal (fumList) or (not contain only ("FEE", "FIE", "FOE", "FUM")))
        }
        checkMessageStackDepth(e2, Resources.equaled(decorateToStringValue(fumList), decorateToStringValue(fumList)) + ", and " + Resources.containedOnlyElements(decorateToStringValue(fumList), "\"FEE\", \"FIE\", \"FOE\", \"FUM\""), fileName, thisLineNumber - 2)
      }
      
      def `should use an explicitly provided Equality` {
        (fumList should (not equal (fumList) or not contain only ("FIE", "FEE", "FUU", "FOE"))) (decided by invertedListOfStringEquality, decided by upperCaseStringEquality)
        (fumList should (not equal (toList) or not contain only ("FIE", "FEE", "FUU", "FOE"))) (decided by invertedListOfStringEquality, decided by upperCaseStringEquality)
        (fumList should (not equal (fumList) or not contain only ("FIE", "FEE", "FUM", "FOE"))) (decided by invertedListOfStringEquality, decided by upperCaseStringEquality)
        val e1 = intercept[TestFailedException] {
          (fumList should (not equal (toList) or not contain only ("FIE", "FEE", "FUM", "FOE"))) (decided by invertedListOfStringEquality, decided by upperCaseStringEquality)
        }
        checkMessageStackDepth(e1, Resources.equaled(decorateToStringValue(fumList), decorateToStringValue(toList)) + ", and " + Resources.containedOnlyElements(decorateToStringValue(fumList), "\"FIE\", \"FEE\", \"FUM\", \"FOE\""), fileName, thisLineNumber - 2)
        (fumList should (not contain only (" FEE ", " FIE ", " FOE ", " FUU ") or not contain only (" FEE ", " FIE ", " FOE ", " FUU "))) (after being lowerCased and trimmed, after being lowerCased and trimmed)
      }
      
<<<<<<< HEAD
=======
      def `should throw NotAllowedException with correct stack depth and message when RHS is empty` {
        val e1 = intercept[exceptions.NotAllowedException] {
          fumList should (not equal (toList) or not contain only ())
        }
        e1.failedCodeFileName.get should be (fileName)
        e1.failedCodeLineNumber.get should be (thisLineNumber - 3)
        e1.message should be (Some(Resources.onlyEmpty))
      }
      
>>>>>>> e8b967b3
      def `should throw NotAllowedException with correct stack depth and message when RHS contain duplicated value` {
        val e1 = intercept[exceptions.NotAllowedException] {
          fumList should (not equal (toList) or not contain only ("fee", "fie", "foe", "fie", "fum"))
        }
        e1.failedCodeFileName.get should be (fileName)
        e1.failedCodeLineNumber.get should be (thisLineNumber - 3)
        e1.message should be (Some(Resources.onlyDuplicate))
      }

      def `should throw TFE with friendly reminder when single GenTraversable argument is passed and failed` {
        val e1 = intercept[TestFailedException] {
          Vector(Vector("fee", "fie", "foe", "fum")) should (not equal (Vector(Vector("fee", "fie", "foe", "fum"))) or not contain only (Vector("fee", "fie", "foe", "fum")))
        }
        checkMessageStackDepth(e1, Resources.equaled(decorateToStringValue(Vector(Vector("fee", "fie", "foe", "fum"))), decorateToStringValue(Vector(Vector("fee", "fie", "foe", "fum")))) + ", and " + Resources.containedOnlyElementsWithFriendlyReminder(decorateToStringValue(Vector(Vector("fee", "fie", "foe", "fum"))), decorateToStringValue(Vector("fee", "fie", "foe", "fum"))), fileName, thisLineNumber - 2)
      }
    }
    
    object `when used with (not be (..) and not contain only (..))` {
      
      def `should do nothing if valid, else throw a TFE with an appropriate error message` {
        fumList should (not be_== (toList) or not contain only ("fie", "fee", "fuu", "foe"))
        fumList should (not be_== (fumList) or not contain only ("fie", "fee", "fuu", "foe"))
        fumList should (not be_== (toList) or not contain only ("fee", "fie", "foe", "fum"))
        val e1 = intercept[TestFailedException] {
          fumList should (not be_== (fumList) or not contain only ("fee", "fie", "foe", "fum"))
        }
        checkMessageStackDepth(e1, Resources.wasEqualTo(decorateToStringValue(fumList), decorateToStringValue(fumList)) + ", and " + Resources.containedOnlyElements(decorateToStringValue(fumList), "\"fee\", \"fie\", \"foe\", \"fum\""), fileName, thisLineNumber - 2)
      }
      
      def `should use the implicit Equality in scope` {
        implicit val ise = upperCaseStringEquality
        fumList should (not be_== (toList) or not contain only ("FIE", "FEE", "FUU", "FOE"))
        fumList should (not be_== (fumList) or not contain only ("FIE", "FEE", "FUU", "FOE"))
        fumList should (not be_== (toList) or not contain only ("FEE", "FIE", "FOE", "FUM"))
        val e1 = intercept[TestFailedException] {
          fumList should (not be_== (fumList) or (not contain only ("FEE", "FIE", "FOE", "FUM")))
        }
        checkMessageStackDepth(e1, Resources.wasEqualTo(decorateToStringValue(fumList), decorateToStringValue(fumList)) + ", and " + Resources.containedOnlyElements(decorateToStringValue(fumList), "\"FEE\", \"FIE\", \"FOE\", \"FUM\""), fileName, thisLineNumber - 2)
      }
      
      def `should use an explicitly provided Equality` {
        (fumList should (not be_== (toList) or not contain only ("FIE", "FEE", "FUU", "FOE"))) (decided by upperCaseStringEquality)
        (fumList should (not be_== (fumList) or not contain only ("FIE", "FEE", "FUU", "FOE"))) (decided by upperCaseStringEquality)
        (fumList should (not be_== (toList) or not contain only ("FEE", "FIE", "FOE", "FUM"))) (decided by upperCaseStringEquality)
        val e1 = intercept[TestFailedException] {
          (fumList should (not be_== (fumList) or not contain only ("FEE", "FIE", "FOE", "FUM"))) (decided by upperCaseStringEquality)
        }
        checkMessageStackDepth(e1, Resources.wasEqualTo(decorateToStringValue(fumList), decorateToStringValue(fumList)) + ", and " + Resources.containedOnlyElements(decorateToStringValue(fumList), "\"FEE\", \"FIE\", \"FOE\", \"FUM\""), fileName, thisLineNumber - 2)
        (fumList should (not contain only (" FEE ", " FIE ", " FOE ", " FUU ") or not contain only (" FEE ", " FIE ", " FOE ", " FUU "))) (after being lowerCased and trimmed, after being lowerCased and trimmed)
      }
<<<<<<< HEAD

=======
      
      def `should throw NotAllowedException with correct stack depth and message when RHS is empty` {
        val e1 = intercept[exceptions.NotAllowedException] {
          fumList should (not be (toList) or not contain only ())
        }
        e1.failedCodeFileName.get should be (fileName)
        e1.failedCodeLineNumber.get should be (thisLineNumber - 3)
        e1.message should be (Some(Resources.onlyEmpty))
      }
      
>>>>>>> e8b967b3
      def `should throw NotAllowedException with correct stack depth and message when RHS contain duplicated value` {
        val e1 = intercept[exceptions.NotAllowedException] {
          fumList should (not be_== (toList) or not contain only ("fee", "fie", "foe", "fie", "fum"))
        }
        e1.failedCodeFileName.get should be (fileName)
        e1.failedCodeLineNumber.get should be (thisLineNumber - 3)
        e1.message should be (Some(Resources.onlyDuplicate))
      }

      def `should throw TFE with friendly reminder when single GenTraversable argument is passed and failed` {
        val e1 = intercept[TestFailedException] {
          Vector(Vector("fee", "fie", "foe", "fum")) should (not be_== (Vector(Vector("fee", "fie", "foe", "fum"))) or not contain only (Vector("fee", "fie", "foe", "fum")))
        }
        checkMessageStackDepth(e1, Resources.wasEqualTo(decorateToStringValue(Vector(Vector("fee", "fie", "foe", "fum"))), decorateToStringValue(Vector(Vector("fee", "fie", "foe", "fum")))) + ", and " + Resources.containedOnlyElementsWithFriendlyReminder(decorateToStringValue(Vector(Vector("fee", "fie", "foe", "fum"))), decorateToStringValue(Vector("fee", "fie", "foe", "fum"))), fileName, thisLineNumber - 2)
      }
    }
    
  }
  
  object `collection of Lists` {
    
    val list1s: Vector[List[Int]] = Vector(List(3, 2, 1), List(3, 2, 1), List(3, 2, 1))
    val lists: Vector[List[Int]] = Vector(List(3, 2, 1), List(3, 2, 1), List(4, 3, 2))
    val nils: Vector[List[Int]] = Vector(Nil, Nil, Nil)
    val listsNil: Vector[List[Int]] = Vector(List(3, 2, 1), List(3, 2, 1), Nil)
    val hiLists: Vector[List[String]] = Vector(List("hi", "hello"), List("hi", "hello"), List("hi", "hello"))
    val toLists: Vector[List[String]] = Vector(List("you", "to"), List("you", "to"), List("you", "to"))
    
    def allErrMsg(index: Int, message: String, lineNumber: Int, left: Any): String = 
      "'all' inspection failed, because: \n" +
      "  at index " + index + ", " + message + " (" + fileName + ":" + (lineNumber) + ") \n" +
      "in " + decorateToStringValue(left)
    
    object `when used with (contain only (..) and contain only (..))` {
      
      def `should do nothing if valid, else throw a TFE with an appropriate error message` {
        all (list1s) should (contain only (3, 2, 1) or contain only (1, 3, 2))
        all (list1s) should (contain only (3, 2, 5) or contain only (1, 3, 2))
        all (list1s) should (contain only (3, 2, 1) or contain only (2, 3, 4))
        
        atLeast (2, lists) should (contain only (3, 1, 2) or contain only (1, 2, 3))
        atLeast (2, lists) should (contain only (3, 6, 5) or contain only (1, 3, 2))
        atLeast (2, lists) should (contain only (3, 1, 2) or contain only (8, 3, 4))
        
        val e1 = intercept[TestFailedException] {
          all (lists) should (contain only (3, 1, 2) or contain only (1, 3, 2))
        }
        checkMessageStackDepth(e1, allErrMsg(2, decorateToStringValue(List(4, 3, 2)) + " did not contain only " + "(3, 1, 2)" + ", and " + decorateToStringValue(List(4, 3, 2)) + " did not contain only " + "(1, 3, 2)", thisLineNumber - 2, lists), fileName, thisLineNumber - 2)
      }
      
      def `should use the implicit Equality in scope` {
        implicit val ise = upperCaseStringEquality
        
        all (hiLists) should (contain only ("HELLO", "HI") or contain only ("hello", "hi"))
        all (hiLists) should (contain only ("HELLO", "HO") or contain only ("hello", "hi"))
        all (hiLists) should (contain only ("HELLO", "HI") or contain only ("hello", "ho"))
        
        val e1 = intercept[TestFailedException] {
          all (hiLists) should (contain only ("HELLO", "HO") or contain only ("hello", "ho"))
        }
        checkMessageStackDepth(e1, allErrMsg(0, decorateToStringValue(List("hi", "hello")) + " did not contain only " + "(\"HELLO\", \"HO\")" + ", and " + decorateToStringValue(List("hi", "hello")) + " did not contain only " + "(\"hello\", \"ho\")", thisLineNumber - 2, hiLists), fileName, thisLineNumber - 2)
      }
      
      def `should use an explicitly provided Equality` {
        (all (hiLists) should (contain only ("HELLO", "HI") or contain only ("hello", "hi"))) (decided by upperCaseStringEquality, decided by upperCaseStringEquality)
        (all (hiLists) should (contain only ("HELLO", "HO") or contain only ("hello", "hi"))) (decided by upperCaseStringEquality, decided by upperCaseStringEquality)
        (all (hiLists) should (contain only ("HELLO", "HI") or contain only ("hello", "ho"))) (decided by upperCaseStringEquality, decided by upperCaseStringEquality)
        
        val e1 = intercept[TestFailedException] {
          (all (hiLists) should (contain only ("HELLO", "HO") or contain only ("hello", "ho"))) (decided by upperCaseStringEquality, decided by upperCaseStringEquality)
        }
        checkMessageStackDepth(e1, allErrMsg(0, decorateToStringValue(List("hi", "hello")) + " did not contain only " + "(\"HELLO\", \"HO\")" + ", and " + decorateToStringValue(List("hi", "hello")) + " did not contain only " + "(\"hello\", \"ho\")", thisLineNumber - 2, hiLists), fileName, thisLineNumber - 2)
      }
      
<<<<<<< HEAD
=======
      def `should throw NotAllowedException with correct stack depth and message when RHS is empty` {
        val e1 = intercept[exceptions.NotAllowedException] {
          all (list1s) should (contain only () or contain only (1, 3, 2))
        }
        e1.failedCodeFileName.get should be (fileName)
        e1.failedCodeLineNumber.get should be (thisLineNumber - 3)
        e1.message should be (Some(Resources.onlyEmpty))
        
        val e2 = intercept[exceptions.NotAllowedException] {
          all (list1s) should (contain only (1, 3, 2) or contain only ())
        }
        e2.failedCodeFileName.get should be (fileName)
        e2.failedCodeLineNumber.get should be (thisLineNumber - 3)
        e2.message should be (Some(Resources.onlyEmpty))
      }
      
>>>>>>> e8b967b3
      def `should throw NotAllowedException with correct stack depth and message when RHS contain duplicated value` {
        val e1 = intercept[exceptions.NotAllowedException] {
          all (list1s) should (contain only (3, 2, 2, 1) or contain only (1, 3, 2))
        }
        e1.failedCodeFileName.get should be (fileName)
        e1.failedCodeLineNumber.get should be (thisLineNumber - 3)
        e1.message should be (Some(Resources.onlyDuplicate))
        
        val e2 = intercept[exceptions.NotAllowedException] {
          all (list1s) should (contain only (1, 3, 2) or contain only (3, 2, 2, 1))
        }
        e2.failedCodeFileName.get should be (fileName)
        e2.failedCodeLineNumber.get should be (thisLineNumber - 3)
        e2.message should be (Some(Resources.onlyDuplicate))
      }

      def `should throw TFE with friendly reminder when single GenTraversable argument is passed and failed` {
        val e1 = intercept[TestFailedException] {
          all (Vector(Vector(Vector("hi", "hello")))) should (contain only Vector("HELLO", "HO") or contain only Vector("hello", "ho"))
        }
        checkMessageStackDepth(e1, allErrMsg(0, decorateToStringValue(Vector(Vector("hi", "hello"))) + " did not contain only " + "(" + decorateToStringValue(Vector("HELLO", "HO")) + "), did you forget to say : _*" + ", and " + decorateToStringValue(Vector(Vector("hi", "hello"))) + " did not contain only " + "(" + decorateToStringValue(Vector("hello", "ho")) + "), did you forget to say : _*", thisLineNumber - 2, Vector(Vector(Vector("hi", "hello")))), fileName, thisLineNumber - 2)
      }
    }
    
    object `when used with (be (..) and contain only (..))` {
      
      def `should do nothing if valid, else throw a TFE with an appropriate error message` {
        all (list1s) should (be_== (List(3, 2, 1)) or contain only (1, 2, 3))
        all (list1s) should (be_== (List(2, 3, 4)) or contain only (1, 2, 3))
        all (list1s) should (be_== (List(3, 2, 1)) or contain only (2, 3, 4))
        
        val e1 = intercept[TestFailedException] {
          all (list1s) should (be_== (List(2, 3, 4)) or contain only (2, 3, 4))
        }
        checkMessageStackDepth(e1, allErrMsg(0, decorateToStringValue(List(3, 2, 1)) + " was not equal to " + decorateToStringValue(List(2, 3, 4)) + ", and " + decorateToStringValue(List(3, 2, 1)) + " did not contain only " + "(2, 3, 4)", thisLineNumber - 2, list1s), fileName, thisLineNumber - 2)
      }
      
      def `should use the implicit Equality in scope` {
        implicit val ise = upperCaseStringEquality
        
        all (hiLists) should (be_== (List("hi", "hello")) or contain only ("HELLO", "HI"))
        all (hiLists) should (be_== (List("ho", "hello")) or contain only ("HELLO", "HI"))
        all (hiLists) should (be_== (List("hi", "hello")) or contain only ("HELLO", "HO"))
        
        val e1 = intercept[TestFailedException] {
          all (hiLists) should (be_== (List("ho", "hello")) or contain only ("HELLO", "HO"))
        }
        checkMessageStackDepth(e1, allErrMsg(0, decorateToStringValue(List("hi", "hello")) + " was not equal to " + decorateToStringValue(List("ho", "hello")) + ", and " + decorateToStringValue(List("hi", "hello")) + " did not contain only " + "(\"HELLO\", \"HO\")", thisLineNumber - 2, hiLists), fileName, thisLineNumber - 2)
      }
      
      def `should use an explicitly provided Equality` {
        (all (hiLists) should (be_== (List("hi", "hello")) or contain only ("HELLO", "HI"))) (decided by upperCaseStringEquality)
        (all (hiLists) should (be_== (List("ho", "hello")) or contain only ("HELLO", "HI"))) (decided by upperCaseStringEquality)
        (all (hiLists) should (be_== (List("hi", "hello")) or contain only ("HELLO", "HO"))) (decided by upperCaseStringEquality)
        
        val e1 = intercept[TestFailedException] {
          (all (hiLists) should (be_== (List("ho", "hello")) or contain only ("HELLO", "HO"))) (decided by upperCaseStringEquality)
        }
        checkMessageStackDepth(e1, allErrMsg(0, decorateToStringValue(List("hi", "hello")) + " was not equal to " + decorateToStringValue(List("ho", "hello")) + ", and " + decorateToStringValue(List("hi", "hello")) + " did not contain only " + "(\"HELLO\", \"HO\")", thisLineNumber - 2, hiLists), fileName, thisLineNumber - 2)
      }
<<<<<<< HEAD

=======
      
      def `should throw NotAllowedException with correct stack depth and message when RHS is empty` {
        val e1 = intercept[exceptions.NotAllowedException] {
          all (list1s) should (be (List(3, 2, 1)) or contain only ())
        }
        e1.failedCodeFileName.get should be (fileName)
        e1.failedCodeLineNumber.get should be (thisLineNumber - 3)
        e1.message should be (Some(Resources.onlyEmpty))
      }
      
>>>>>>> e8b967b3
      def `should throw NotAllowedException with correct stack depth and message when RHS contain duplicated value` {
        val e1 = intercept[exceptions.NotAllowedException] {
          all (list1s) should (be_== (List(3, 2, 1)) or contain only (1, 2, 2, 3))
        }
        e1.failedCodeFileName.get should be (fileName)
        e1.failedCodeLineNumber.get should be (thisLineNumber - 3)
        e1.message should be (Some(Resources.onlyDuplicate))
      }

      def `should throw TFE with friendly reminder when single GenTraversable argument is passed and failed` {
        val e1 = intercept[TestFailedException] {
          all (Vector(Vector(Vector(3, 2, 1)))) should (be_== (List(2, 3, 4)) or contain only Vector(2, 3, 4))
        }
        checkMessageStackDepth(e1, allErrMsg(0, decorateToStringValue(Vector(Vector(3, 2, 1))) + " was not equal to " + decorateToStringValue(List(2, 3, 4)) + ", and " + decorateToStringValue(Vector(Vector(3, 2, 1))) + " did not contain only (" + decorateToStringValue(Vector(2, 3, 4)) + "), did you forget to say : _*", thisLineNumber - 2, Vector(Vector(Vector(3, 2, 1)))), fileName, thisLineNumber - 2)
      }
    }
    
    object `when used with (not contain only xx and not contain only xx)` {
      
      def `should do nothing if valid, else throw a TFE with an appropriate error message` {
        all (list1s) should (not contain only (3, 2, 8) or not contain only (8, 3, 4))
        all (list1s) should (not contain only (1, 2, 3) or not contain only (8, 3, 4))
        all (list1s) should (not contain only (3, 2, 8) or not contain only (2, 3, 1))
        
        val e1 = intercept[TestFailedException] {
          all (lists) should (not contain only (4, 2, 3) or not contain only (2, 3, 4))
        }
        checkMessageStackDepth(e1, allErrMsg(2, decorateToStringValue(List(4, 3, 2)) + " contained only " + "(4, 2, 3)" + ", and " + decorateToStringValue(List(4, 3, 2)) + " contained only " + "(2, 3, 4)", thisLineNumber - 2, lists), fileName, thisLineNumber - 2)
      }
      
      def `should use the implicit Equality in scope` {
        implicit val ise = upperCaseStringEquality
        
        all (hiLists) should (not contain only ("HELLO", "HO") or not contain only ("hello", "ho"))
        all (hiLists) should (not contain only ("HELLO", "HI") or not contain only ("hello", "ho"))
        all (hiLists) should (not contain only ("HELLO", "HO") or not contain only ("hello", "hi"))
        
        val e1 = intercept[TestFailedException] {
          all (hiLists) should (not contain only ("HELLO", "HI") or not contain only ("hello", "hi"))
        }
        checkMessageStackDepth(e1, allErrMsg(0, decorateToStringValue(List("hi", "hello")) + " contained only " + "(\"HELLO\", \"HI\")" + ", and " + decorateToStringValue(List("hi", "hello")) + " contained only " + "(\"hello\", \"hi\")", thisLineNumber - 2, hiLists), fileName, thisLineNumber - 2)
      }
      
      def `should use an explicitly provided Equality` {
        (all (hiLists) should (not contain only ("HELLO", "HO") or not contain only ("hello", "ho"))) (decided by upperCaseStringEquality, decided by upperCaseStringEquality)
        (all (hiLists) should (not contain only ("HELLO", "HI") or not contain only ("hello", "ho"))) (decided by upperCaseStringEquality, decided by upperCaseStringEquality)
        (all (hiLists) should (not contain only ("HELLO", "HO") or not contain only ("hello", "hi"))) (decided by upperCaseStringEquality, decided by upperCaseStringEquality)
        
        val e1 = intercept[TestFailedException] {
          (all (hiLists) should (not contain only ("HELLO", "HI") or not contain only ("hello", "hi"))) (decided by upperCaseStringEquality, decided by upperCaseStringEquality)
        }
        checkMessageStackDepth(e1, allErrMsg(0, decorateToStringValue(List("hi", "hello")) + " contained only " + "(\"HELLO\", \"HI\")" + ", and " + decorateToStringValue(List("hi", "hello")) + " contained only " + "(\"hello\", \"hi\")", thisLineNumber - 2, hiLists), fileName, thisLineNumber - 2)
      }
      
<<<<<<< HEAD
=======
      def `should throw NotAllowedException with correct stack depth and message when RHS is empty` {
        val e1 = intercept[exceptions.NotAllowedException] {
          all (list1s) should (not contain only () or not contain only (8, 3, 4))
        }
        e1.failedCodeFileName.get should be (fileName)
        e1.failedCodeLineNumber.get should be (thisLineNumber - 3)
        e1.message should be (Some(Resources.onlyEmpty))
        
        val e2 = intercept[exceptions.NotAllowedException] {
          all (list1s) should (not contain only (8, 3, 4) or not contain only ())
        }
        e2.failedCodeFileName.get should be (fileName)
        e2.failedCodeLineNumber.get should be (thisLineNumber - 3)
        e2.message should be (Some(Resources.onlyEmpty))
      }
      
>>>>>>> e8b967b3
      def `should throw NotAllowedException with correct stack depth and message when RHS contain duplicated value` {
        val e1 = intercept[exceptions.NotAllowedException] {
          all (list1s) should (not contain only (1, 2, 2, 3) or not contain only (8, 3, 4))
        }
        e1.failedCodeFileName.get should be (fileName)
        e1.failedCodeLineNumber.get should be (thisLineNumber - 3)
        e1.message should be (Some(Resources.onlyDuplicate))
        
        val e2 = intercept[exceptions.NotAllowedException] {
          all (list1s) should (not contain only (8, 3, 4) or not contain only (1, 2, 2, 3))
        }
        e2.failedCodeFileName.get should be (fileName)
        e2.failedCodeLineNumber.get should be (thisLineNumber - 3)
        e2.message should be (Some(Resources.onlyDuplicate))
      }

      def `should throw TFE with friendly reminder when single GenTraversable argument is passed and failed` {
        val e1 = intercept[TestFailedException] {
          all (Vector(Vector(Vector(3, 2, 1)))) should (not contain only (Vector(3, 2, 1)) or not contain only (Vector(3, 2, 1)))
        }
        checkMessageStackDepth(e1, allErrMsg(0, decorateToStringValue(Vector(Vector(3, 2, 1))) + " contained only (" + decorateToStringValue(Vector(3, 2, 1)) + "), did you forget to say : _*" + ", and " + decorateToStringValue(Vector(Vector(3, 2, 1))) + " contained only (" + decorateToStringValue(Vector(3, 2, 1)) + "), did you forget to say : _*", thisLineNumber - 2, Vector(Vector(Vector(3, 2, 1)))), fileName, thisLineNumber - 2)
      }
    }
    
    object `when used with (not be (...) and not contain only (...))` {
      
      def `should do nothing if valid, else throw a TFE with an appropriate error message` {
        all (list1s) should (not be_== (List(2)) or not contain only (8, 3, 4))
        all (list1s) should (not be_== (List(3, 2, 1)) or not contain only (8, 3, 4))
        all (list1s) should (not be_== (List(2)) or not contain only (1, 2, 3))
        
        val e1 = intercept[TestFailedException] {
          all (list1s) should (not be_== (List(3, 2, 1)) or not contain only (2, 3, 1))
        }
        checkMessageStackDepth(e1, allErrMsg(0, decorateToStringValue(List(3, 2, 1)) + " was equal to " + decorateToStringValue(List(3, 2, 1)) + ", and " + decorateToStringValue(List(3, 2, 1)) + " contained only " + "(2, 3, 1)", thisLineNumber - 2, list1s), fileName, thisLineNumber - 2)
      }
      
      def `should use the implicit Equality in scope` {
        implicit val ise = upperCaseStringEquality
        
        all (hiLists) should (not be_== (List("hello", "ho")) or not contain only ("HELLO", "HO"))
        all (hiLists) should (not be_== (List("hello", "hi")) or not contain only ("HELLO", "HO"))
        all (hiLists) should (not be_== (List("hello", "ho")) or not contain only ("HELLO", "HI"))
        
        val e1 = intercept[TestFailedException] {
          all (hiLists) should (not be_== (List("hi", "hello")) or not contain only ("HELLO", "HI"))
        }
        checkMessageStackDepth(e1, allErrMsg(0, decorateToStringValue(List("hi", "hello")) + " was equal to " + decorateToStringValue(List("hi", "hello")) + ", and " + decorateToStringValue(List("hi", "hello")) + " contained only " + "(\"HELLO\", \"HI\")", thisLineNumber - 2, hiLists), fileName, thisLineNumber - 2)
      }
      
      def `should use an explicitly provided Equality` {
        (all (hiLists) should (not be_== (List("hello", "ho")) or not contain only ("HELLO", "HO"))) (decided by upperCaseStringEquality)
        (all (hiLists) should (not be_== (List("hello", "hi")) or not contain only ("HELLO", "HO"))) (decided by upperCaseStringEquality)
        (all (hiLists) should (not be_== (List("hello", "ho")) or not contain only ("HELLO", "HI"))) (decided by upperCaseStringEquality)
        
        val e1 = intercept[TestFailedException] {
          (all (hiLists) should (not be_== (List("hi", "hello")) or not contain only ("HELLO", "HI"))) (decided by upperCaseStringEquality)
        }
        checkMessageStackDepth(e1, allErrMsg(0, decorateToStringValue(List("hi", "hello")) + " was equal to " + decorateToStringValue(List("hi", "hello")) + ", and " + decorateToStringValue(List("hi", "hello")) + " contained only " + "(\"HELLO\", \"HI\")", thisLineNumber - 2, hiLists), fileName, thisLineNumber - 2)
      }
      
<<<<<<< HEAD
=======
      def `should throw NotAllowedException with correct stack depth and message when RHS is empty` {
        val e1 = intercept[exceptions.NotAllowedException] {
          all (list1s) should (not be (List(2)) or not contain only ())
        }
        e1.failedCodeFileName.get should be (fileName)
        e1.failedCodeLineNumber.get should be (thisLineNumber - 3)
        e1.message should be (Some(Resources.onlyEmpty))
      }
      
>>>>>>> e8b967b3
      def `should throw NotAllowedException with correct stack depth and message when RHS contain duplicated value` {
        val e1 = intercept[exceptions.NotAllowedException] {
          all (list1s) should (not be_== (List(2)) or not contain only (1, 2, 2, 3))
        }
        e1.failedCodeFileName.get should be (fileName)
        e1.failedCodeLineNumber.get should be (thisLineNumber - 3)
        e1.message should be (Some(Resources.onlyDuplicate))
        
        val e2 = intercept[exceptions.NotAllowedException] {
          all (list1s) should (not contain only (8, 3, 4) or not contain only (1, 2, 2, 3))
        }
        e2.failedCodeFileName.get should be (fileName)
        e2.failedCodeLineNumber.get should be (thisLineNumber - 3)
        e2.message should be (Some(Resources.onlyDuplicate))
      }

      def `should throw TFE with friendly reminder when single GenTraversable argument is passed and failed` {
        val e1 = intercept[TestFailedException] {
          all (Vector(Vector(Vector(3, 2, 1)))) should (not be_== (Vector(Vector(3, 2, 1))) or not contain only (Vector(3, 2, 1)))
        }
        checkMessageStackDepth(e1, allErrMsg(0, decorateToStringValue(Vector(Vector(3, 2, 1))) + " was equal to " + decorateToStringValue(Vector(Vector(3, 2, 1))) + ", and " + decorateToStringValue(Vector(Vector(3, 2, 1))) + " contained only (" + decorateToStringValue(Vector(3, 2, 1)) + "), did you forget to say : _*", thisLineNumber - 2, Vector(Vector(Vector(3, 2, 1)))), fileName, thisLineNumber - 2)
      }
    }
  }
}<|MERGE_RESOLUTION|>--- conflicted
+++ resolved
@@ -98,25 +98,6 @@
         (fumList should (contain only (" FEE ", " FIE ", " FOE ", " FUM ") or contain only (" FEE ", " FIE ", " FOE ", " FUM "))) (after being lowerCased and trimmed, after being lowerCased and trimmed)
       }
       
-<<<<<<< HEAD
-=======
-      def `should throw NotAllowedException with correct stack depth and message when RHS is empty` {
-        val e1 = intercept[exceptions.NotAllowedException] {
-          fumList should (contain only () or contain only ("fie", "fee", "fum", "foe"))
-        }
-        e1.failedCodeFileName.get should be (fileName)
-        e1.failedCodeLineNumber.get should be (thisLineNumber - 3)
-        e1.message should be (Some(Resources.onlyEmpty))
-        
-        val e2 = intercept[exceptions.NotAllowedException] {
-          fumList should (contain only ("fie", "fee", "fum", "foe") or contain only ())
-        }
-        e2.failedCodeFileName.get should be (fileName)
-        e2.failedCodeLineNumber.get should be (thisLineNumber - 3)
-        e2.message should be (Some(Resources.onlyEmpty))
-      }
-      
->>>>>>> e8b967b3
       def `should throw NotAllowedException with correct stack depth and message when RHS contain duplicated value` {
         val e1 = intercept[exceptions.NotAllowedException] {
           fumList should (contain only ("fee", "fie", "foe", "fie", "fum") or contain only ("fie", "fee", "fum", "foe"))
@@ -171,22 +152,8 @@
         val e1 = intercept[TestFailedException] {
           (fumList should (equal (fumList) or contain only ("FIE", "FEE", "FAM", "FOE"))) (decided by invertedListOfStringEquality, decided by upperCaseStringEquality)
         }
-<<<<<<< HEAD
-        checkMessageStackDepth(e1, Resources("didNotEqual", decorateToStringValue(fumList), decorateToStringValue(fumList)) + ", and " + Resources("didNotContainOnlyElements", decorateToStringValue(fumList), "\"FIE\", \"FEE\", \"FAM\", \"FOE\""), fileName, thisLineNumber - 2)
+        checkMessageStackDepth(e1, Resources.didNotEqual(decorateToStringValue(fumList), decorateToStringValue(fumList)) + ", and " + Resources.didNotContainOnlyElements(decorateToStringValue(fumList), "\"FIE\", \"FEE\", \"FAM\", \"FOE\""), fileName, thisLineNumber - 2)
         (fumList should (equal (toList) or contain only (" FEE ", " FIE ", " FOE ", " FUM "))) (decided by invertedListOfStringEquality, after being lowerCased and trimmed)
-=======
-        checkMessageStackDepth(e1, Resources.didNotEqual(decorateToStringValue(fumList), decorateToStringValue(fumList)) + ", and " + Resources.didNotContainOnlyElements(decorateToStringValue(fumList), "\"FIE\", \"FEE\", \"FAM\", \"FOE\""), fileName, thisLineNumber - 2)
-        (fumList should (equal (toList) or contain only Set(" FEE ", " FIE ", " FOE ", " FUM "))) (decided by invertedListOfStringEquality, after being lowerCased and trimmed)
-      }
-      
-      def `should throw NotAllowedException with correct stack depth and message when RHS is empty` {
-        val e1 = intercept[exceptions.NotAllowedException] {
-          fumList should (equal (fumList) or contain only ())
-        }
-        e1.failedCodeFileName.get should be (fileName)
-        e1.failedCodeLineNumber.get should be (thisLineNumber - 3)
-        e1.message should be (Some(Resources.onlyEmpty))
->>>>>>> e8b967b3
       }
       
       def `should throw NotAllowedException with correct stack depth and message when RHS contain duplicated value` {
@@ -236,22 +203,8 @@
         val e1 = intercept[TestFailedException] {
           (fumList should (be_== (toList) or contain only ("FIE", "FEE", "FAM", "FOE"))) (decided by upperCaseStringEquality)
         }
-<<<<<<< HEAD
-        checkMessageStackDepth(e1, Resources("wasNotEqualTo", decorateToStringValue(fumList), decorateToStringValue(toList)) + ", and " + Resources("didNotContainOnlyElements", decorateToStringValue(fumList), "\"FIE\", \"FEE\", \"FAM\", \"FOE\""), fileName, thisLineNumber - 2)
+        checkMessageStackDepth(e1, Resources.wasNotEqualTo(decorateToStringValue(fumList), decorateToStringValue(toList)) + ", and " + Resources.didNotContainOnlyElements(decorateToStringValue(fumList), "\"FIE\", \"FEE\", \"FAM\", \"FOE\""), fileName, thisLineNumber - 2)
         (fumList should (be_== (fumList) or contain only (" FEE ", " FIE ", " FOE ", " FUM "))) (after being lowerCased and trimmed)
-=======
-        checkMessageStackDepth(e1, Resources.wasNotEqualTo(decorateToStringValue(fumList), decorateToStringValue(toList)) + ", and " + Resources.didNotContainOnlyElements(decorateToStringValue(fumList), "\"FIE\", \"FEE\", \"FAM\", \"FOE\""), fileName, thisLineNumber - 2)
-        (fumList should (be (fumList) or contain only (" FEE ", " FIE ", " FOE ", " FUM "))) (after being lowerCased and trimmed)
-      }
-      
-      def `should throw NotAllowedException with correct stack depth and message when RHS is empty` {
-        val e1 = intercept[exceptions.NotAllowedException] {
-          fumList should (be (fumList) or contain only ())
-        }
-        e1.failedCodeFileName.get should be (fileName)
-        e1.failedCodeLineNumber.get should be (thisLineNumber - 3)
-        e1.message should be (Some(Resources.onlyEmpty))
->>>>>>> e8b967b3
       }
 
       def `should throw NotAllowedException with correct stack depth and message when RHS contain duplicated value` {
@@ -301,24 +254,10 @@
         val e1 = intercept[TestFailedException] {
           (fumList should (contain only ("FEE", "FIE", "FOE", "FAM") or be_== (toList))) (decided by upperCaseStringEquality)
         }
-<<<<<<< HEAD
-        checkMessageStackDepth(e1, Resources("didNotContainOnlyElements", decorateToStringValue(fumList), "\"FEE\", \"FIE\", \"FOE\", \"FAM\"") + ", and " + Resources("wasNotEqualTo", decorateToStringValue(fumList), decorateToStringValue(toList)), fileName, thisLineNumber - 2)
+        checkMessageStackDepth(e1, Resources.didNotContainOnlyElements(decorateToStringValue(fumList), "\"FEE\", \"FIE\", \"FOE\", \"FAM\"") + ", and " + Resources.wasNotEqualTo(decorateToStringValue(fumList), decorateToStringValue(toList)), fileName, thisLineNumber - 2)
         (fumList should (contain only (" FEE ", " FIE ", " FOE ", " FUM ") or be_== (fumList))) (after being lowerCased and trimmed)
-=======
-        checkMessageStackDepth(e1, Resources.didNotContainOnlyElements(decorateToStringValue(fumList), "\"FEE\", \"FIE\", \"FOE\", \"FAM\"") + ", and " + Resources.wasNotEqualTo(decorateToStringValue(fumList), decorateToStringValue(toList)), fileName, thisLineNumber - 2)
-        (fumList should (contain only (" FEE ", " FIE ", " FOE ", " FUM ") or be (fumList))) (after being lowerCased and trimmed)
-      }
-      
-      def `should throw NotAllowedException with correct stack depth and message when RHS is empty` {
-        val e1 = intercept[exceptions.NotAllowedException] {
-          fumList should (contain only () or be (fumList))
-        }
-        e1.failedCodeFileName.get should be (fileName)
-        e1.failedCodeLineNumber.get should be (thisLineNumber - 3)
-        e1.message should be (Some(Resources.onlyEmpty))
->>>>>>> e8b967b3
-      }
-
+      }
+      
       def `should throw NotAllowedException with correct stack depth and message when RHS contain duplicated value` {
         val e1 = intercept[exceptions.NotAllowedException] {
           fumList should (contain only ("fee", "fie", "foe", "fie", "fum") or be_== (fumList))
@@ -369,26 +308,7 @@
         checkMessageStackDepth(e1, Resources.containedOnlyElements(decorateToStringValue(fumList), "\"FEE\", \"FIE\", \"FOE\", \"FUM\"") + ", and " + Resources.containedOnlyElements(decorateToStringValue(fumList), "\"FIE\", \"FEE\", \"FUM\", \"FOE\""), fileName, thisLineNumber - 2)
         (fumList should (contain only (" FEE ", " FIE ", " FOE ", " FUM ") or contain only (" FEE ", " FIE ", " FOE ", " FUM "))) (after being lowerCased and trimmed, after being lowerCased and trimmed)
       }
-      
-<<<<<<< HEAD
-=======
-      def `should throw NotAllowedException with correct stack depth and message when RHS is empty` {
-        val e1 = intercept[exceptions.NotAllowedException] {
-          fumList should (not contain only () or not contain only ("fie", "fee", "fuu", "foe"))
-        }
-        e1.failedCodeFileName.get should be (fileName)
-        e1.failedCodeLineNumber.get should be (thisLineNumber - 3)
-        e1.message should be (Some(Resources.onlyEmpty))
-        
-        val e2 = intercept[exceptions.NotAllowedException] {
-          fumList should (not contain only ("fie", "fee", "fuu", "foe") or not contain only ())
-        }
-        e2.failedCodeFileName.get should be (fileName)
-        e2.failedCodeLineNumber.get should be (thisLineNumber - 3)
-        e2.message should be (Some(Resources.onlyEmpty))
-      }
-      
->>>>>>> e8b967b3
+
       def `should throw NotAllowedException with correct stack depth and message when RHS contain duplicated value` {
         val e1 = intercept[exceptions.NotAllowedException] {
           fumList should (not contain only ("fee", "fie", "foe", "fie", "fum") or not contain only ("fie", "fee", "fuu", "foe"))
@@ -447,18 +367,6 @@
         (fumList should (not contain only (" FEE ", " FIE ", " FOE ", " FUU ") or not contain only (" FEE ", " FIE ", " FOE ", " FUU "))) (after being lowerCased and trimmed, after being lowerCased and trimmed)
       }
       
-<<<<<<< HEAD
-=======
-      def `should throw NotAllowedException with correct stack depth and message when RHS is empty` {
-        val e1 = intercept[exceptions.NotAllowedException] {
-          fumList should (not equal (toList) or not contain only ())
-        }
-        e1.failedCodeFileName.get should be (fileName)
-        e1.failedCodeLineNumber.get should be (thisLineNumber - 3)
-        e1.message should be (Some(Resources.onlyEmpty))
-      }
-      
->>>>>>> e8b967b3
       def `should throw NotAllowedException with correct stack depth and message when RHS contain duplicated value` {
         val e1 = intercept[exceptions.NotAllowedException] {
           fumList should (not equal (toList) or not contain only ("fee", "fie", "foe", "fie", "fum"))
@@ -509,20 +417,7 @@
         checkMessageStackDepth(e1, Resources.wasEqualTo(decorateToStringValue(fumList), decorateToStringValue(fumList)) + ", and " + Resources.containedOnlyElements(decorateToStringValue(fumList), "\"FEE\", \"FIE\", \"FOE\", \"FUM\""), fileName, thisLineNumber - 2)
         (fumList should (not contain only (" FEE ", " FIE ", " FOE ", " FUU ") or not contain only (" FEE ", " FIE ", " FOE ", " FUU "))) (after being lowerCased and trimmed, after being lowerCased and trimmed)
       }
-<<<<<<< HEAD
-
-=======
-      
-      def `should throw NotAllowedException with correct stack depth and message when RHS is empty` {
-        val e1 = intercept[exceptions.NotAllowedException] {
-          fumList should (not be (toList) or not contain only ())
-        }
-        e1.failedCodeFileName.get should be (fileName)
-        e1.failedCodeLineNumber.get should be (thisLineNumber - 3)
-        e1.message should be (Some(Resources.onlyEmpty))
-      }
-      
->>>>>>> e8b967b3
+
       def `should throw NotAllowedException with correct stack depth and message when RHS contain duplicated value` {
         val e1 = intercept[exceptions.NotAllowedException] {
           fumList should (not be_== (toList) or not contain only ("fee", "fie", "foe", "fie", "fum"))
@@ -596,26 +491,7 @@
         }
         checkMessageStackDepth(e1, allErrMsg(0, decorateToStringValue(List("hi", "hello")) + " did not contain only " + "(\"HELLO\", \"HO\")" + ", and " + decorateToStringValue(List("hi", "hello")) + " did not contain only " + "(\"hello\", \"ho\")", thisLineNumber - 2, hiLists), fileName, thisLineNumber - 2)
       }
-      
-<<<<<<< HEAD
-=======
-      def `should throw NotAllowedException with correct stack depth and message when RHS is empty` {
-        val e1 = intercept[exceptions.NotAllowedException] {
-          all (list1s) should (contain only () or contain only (1, 3, 2))
-        }
-        e1.failedCodeFileName.get should be (fileName)
-        e1.failedCodeLineNumber.get should be (thisLineNumber - 3)
-        e1.message should be (Some(Resources.onlyEmpty))
-        
-        val e2 = intercept[exceptions.NotAllowedException] {
-          all (list1s) should (contain only (1, 3, 2) or contain only ())
-        }
-        e2.failedCodeFileName.get should be (fileName)
-        e2.failedCodeLineNumber.get should be (thisLineNumber - 3)
-        e2.message should be (Some(Resources.onlyEmpty))
-      }
-      
->>>>>>> e8b967b3
+
       def `should throw NotAllowedException with correct stack depth and message when RHS contain duplicated value` {
         val e1 = intercept[exceptions.NotAllowedException] {
           all (list1s) should (contain only (3, 2, 2, 1) or contain only (1, 3, 2))
@@ -676,20 +552,7 @@
         }
         checkMessageStackDepth(e1, allErrMsg(0, decorateToStringValue(List("hi", "hello")) + " was not equal to " + decorateToStringValue(List("ho", "hello")) + ", and " + decorateToStringValue(List("hi", "hello")) + " did not contain only " + "(\"HELLO\", \"HO\")", thisLineNumber - 2, hiLists), fileName, thisLineNumber - 2)
       }
-<<<<<<< HEAD
-
-=======
-      
-      def `should throw NotAllowedException with correct stack depth and message when RHS is empty` {
-        val e1 = intercept[exceptions.NotAllowedException] {
-          all (list1s) should (be (List(3, 2, 1)) or contain only ())
-        }
-        e1.failedCodeFileName.get should be (fileName)
-        e1.failedCodeLineNumber.get should be (thisLineNumber - 3)
-        e1.message should be (Some(Resources.onlyEmpty))
-      }
-      
->>>>>>> e8b967b3
+
       def `should throw NotAllowedException with correct stack depth and message when RHS contain duplicated value` {
         val e1 = intercept[exceptions.NotAllowedException] {
           all (list1s) should (be_== (List(3, 2, 1)) or contain only (1, 2, 2, 3))
@@ -744,25 +607,6 @@
         checkMessageStackDepth(e1, allErrMsg(0, decorateToStringValue(List("hi", "hello")) + " contained only " + "(\"HELLO\", \"HI\")" + ", and " + decorateToStringValue(List("hi", "hello")) + " contained only " + "(\"hello\", \"hi\")", thisLineNumber - 2, hiLists), fileName, thisLineNumber - 2)
       }
       
-<<<<<<< HEAD
-=======
-      def `should throw NotAllowedException with correct stack depth and message when RHS is empty` {
-        val e1 = intercept[exceptions.NotAllowedException] {
-          all (list1s) should (not contain only () or not contain only (8, 3, 4))
-        }
-        e1.failedCodeFileName.get should be (fileName)
-        e1.failedCodeLineNumber.get should be (thisLineNumber - 3)
-        e1.message should be (Some(Resources.onlyEmpty))
-        
-        val e2 = intercept[exceptions.NotAllowedException] {
-          all (list1s) should (not contain only (8, 3, 4) or not contain only ())
-        }
-        e2.failedCodeFileName.get should be (fileName)
-        e2.failedCodeLineNumber.get should be (thisLineNumber - 3)
-        e2.message should be (Some(Resources.onlyEmpty))
-      }
-      
->>>>>>> e8b967b3
       def `should throw NotAllowedException with correct stack depth and message when RHS contain duplicated value` {
         val e1 = intercept[exceptions.NotAllowedException] {
           all (list1s) should (not contain only (1, 2, 2, 3) or not contain only (8, 3, 4))
@@ -824,18 +668,6 @@
         checkMessageStackDepth(e1, allErrMsg(0, decorateToStringValue(List("hi", "hello")) + " was equal to " + decorateToStringValue(List("hi", "hello")) + ", and " + decorateToStringValue(List("hi", "hello")) + " contained only " + "(\"HELLO\", \"HI\")", thisLineNumber - 2, hiLists), fileName, thisLineNumber - 2)
       }
       
-<<<<<<< HEAD
-=======
-      def `should throw NotAllowedException with correct stack depth and message when RHS is empty` {
-        val e1 = intercept[exceptions.NotAllowedException] {
-          all (list1s) should (not be (List(2)) or not contain only ())
-        }
-        e1.failedCodeFileName.get should be (fileName)
-        e1.failedCodeLineNumber.get should be (thisLineNumber - 3)
-        e1.message should be (Some(Resources.onlyEmpty))
-      }
-      
->>>>>>> e8b967b3
       def `should throw NotAllowedException with correct stack depth and message when RHS contain duplicated value` {
         val e1 = intercept[exceptions.NotAllowedException] {
           all (list1s) should (not be_== (List(2)) or not contain only (1, 2, 2, 3))
