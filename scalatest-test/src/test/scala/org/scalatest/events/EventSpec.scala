/*
 * Copyright 2001-2013 Artima, Inc.
 *
 * Licensed under the Apache License, Version 2.0 (the "License");
 * you may not use this file except in compliance with the License.
 * You may obtain a copy of the License at
 *
 *     http://www.apache.org/licenses/LICENSE-2.0
 *
 * Unless required by applicable law or agreed to in writing, software
 * distributed under the License is distributed on an "AS IS" BASIS,
 * WITHOUT WARRANTIES OR CONDITIONS OF ANY KIND, either express or implied.
 * See the License for the specific language governing permissions and
 * limitations under the License.
 */
package org.scalatest.events

import org.scalatest._
import SharedHelpers.EventRecordingReporter
import org.scalatest.prop.Checkers
import examples._

class EventSpec extends FunSpec with Checkers {
/*
  describe("An TestStarting Event") {
    describe("(with different runStamps)") {
      it("should sort into order by runStamp") {
        check(
          (runStampA: Int, runStampB: Int, suiteStamp: List[Int], testStamp: Int, ordinal: Int) =>
            (runStampA != runStampB) ==> {
              val unsorted =
                List(
                  TestStarting("X - test", "X", Some("com.acme.X"), "test", runStampA, suiteStamp, testStamp, ordinal),
                  TestStarting("Y - test", "Y", Some("com.acme.Y"), "test", runStampB, suiteStamp, testStamp, ordinal)
                )
              val sorted = unsorted.sort(_ < _)
              sorted.head.runStamp < sorted.tail.head.runStamp
            }
        )
      }
    }

    describe("(with same runStamps but different suiteStamps of the same length)") {
      it("should sort into order by suiteStamp") {
        check(
          (runStamp: Int, suiteStampA: List[Int], suiteStampB: List[Int], testStamp: Int, ordinal: Int) =>
            (suiteStampA != suiteStampB && !suiteStampA.isEmpty && !suiteStampB.isEmpty) ==> {
              val length = if (suiteStampA.length > suiteStampB.length) suiteStampB.length else suiteStampA.length
              val properLengthA = if (suiteStampA.length != length) suiteStampA take length else suiteStampA
              val properLengthB = if (suiteStampB.length != length) suiteStampB take length else suiteStampB
              val unequalA = if (properLengthA == properLengthB) (properLengthA.head + 1) :: properLengthB.tail else properLengthA
              val unsorted =
                List(
                  TestStarting("X - test", "X", Some("com.acme.X"), "test", runStamp, unequalA, testStamp, ordinal),
                  TestStarting("Y - test", "Y", Some("com.acme.Y"), "test", runStamp, properLengthB, testStamp, ordinal)
                )
              val sorted = unsorted.sort(_ < _)
              val first = sorted.head.suiteStamp.get.reverse
              val second = sorted.tail.head.suiteStamp.get.reverse
              val zipped = first zip second
              val unequalPair = zipped find (pair => pair._1 != pair._2)
              unequalPair match {
                case Some((firstElement, secondElement)) => firstElement < secondElement
                case None => fail() // should never happen
              }
            }
        )
      }
    }

    describe("(with same runStamps, suiteStamps, but different ordinals)") {
      it("should sort into order by ordinal") {
        check(
          (runStamp: Int, suiteStamp: List[Int], testStamp: Int, ordinalA: Int, ordinalB: Int) =>
            (ordinalA != ordinalB) ==> {
              val length = if (suiteStampA.length > suiteStampB.length) suiteStampB.length else suiteStampA.length
              val properLengthA = if (suiteStampA.length != length) suiteStampA take length else suiteStampA
              val properLengthB = if (suiteStampB.length != length) suiteStampB take length else suiteStampB
              val unequalA = if (properLengthA == properLengthB) (properLengthA.head + 1) :: properLengthB.tail else properLengthA
              val unsorted =
                List(
                  TestStarting("X - test", "X", Some("com.acme.X"), "test", runStamp, unequalA, testStamp, ordinal),
                  TestStarting("Y - test", "Y", Some("com.acme.Y"), "test", runStamp, properLengthB, testStamp, ordinal)
                )
              val sorted = unsorted.sort(_ < _)
              val first = sorted.head.suiteStamp.get.reverse
              val second = sorted.tail.head.suiteStamp.get.reverse
              val zipped = first zip second
              val unequalPair = zipped find (pair => pair._1 != pair._2)
              unequalPair match {
                case Some((firstElement, secondElement)) => firstElement < secondElement
                case None => fail() // should never happen
              }
            }
        )
      }
    }
  }
*/

<<<<<<< HEAD
// SKIP-SCALATESTNATIVE-START
  import io.circe._
  import io.circe.parser._
=======
  import spray.json._
  import DefaultJsonProtocol._
>>>>>>> c27aa8d4

  /*def getField[T](json: Json, key: String)(implicit d: Decoder[T]): T =
    json.hcursor.downField(key).as[T] match {
      case Right(t) => t
      case _ => fail(s"failed to decode $key from: $json")
    }*/

  describe("TestStaring event") {

    it("should return correct JSON in its toJson method") {
      val event = TestStarting(new Ordinal(0), "testSuiteName", "testSuiteId", Some("testSuiteClassName"), "test name", "test text", Some(MotionToSuppress), Some(LineInFile(159, "File.scala", None)), Some("rerunner name"))
      val jsonText = event.toJson
      jsonText.parseJson match {
        case jsObj: JsObject =>
          assert(jsObj.fields("eventType") == JsString("TestStarting"))
          assert(jsObj.fields("ordinal") == JsNumber(0))
          assert(jsObj.fields("suiteName") == JsString("testSuiteName"))
          assert(jsObj.fields("suiteId") == JsString("testSuiteId"))
          assert(jsObj.fields("suiteClassName") == JsString("testSuiteClassName"))
          assert(jsObj.fields("testName") == JsString("test name"))
          assert(jsObj.fields("testText") == JsString("test text"))

          val formatterObj = jsObj.fields("formatter").asJsObject
          assert(formatterObj.fields("formatterType") == JsString("MotionToSuppress"))

          val locationObj = jsObj.fields("location").asJsObject
          assert(locationObj.fields("locationType") == JsString("LineInFile"))
          assert(locationObj.fields("lineNumber") == JsNumber(159))
          assert(locationObj.fields("fileName") == JsString("File.scala"))
          assert(locationObj.fields("filePathname") == JsNull)

          assert(jsObj.fields("rerunner") == JsString("rerunner name"))

          assert(jsObj.fields("threadName").toString.nonEmpty)
          assert(jsObj.fields("timeStamp").toString.nonEmpty)

        case _ =>  fail("Unable to parse JSON: " + jsonText + " into a JsObject.")
      }
    }
  }

  describe("TestSucceeded event") {

    it("should return correct JSON in its toJson method") {
      val event =
        TestSucceeded(
          new Ordinal(0),
          "testSuiteName",
          "testSuiteId",
          Some("testSuiteClassName"),
          "test name",
          "test text",
          Vector(
            InfoProvided(
              new Ordinal(1),
              "success",
              Some(NameInfo("testSuiteName", "testSuiteId", Some("testSuiteClassName"), Some("test name"))),
              Some(new RuntimeException("testing")),
              Some(MotionToSuppress),
              Some(LineInFile(123, "Test.scala", None))
            )
          ),
          Some(777),
          Some(IndentedText("formatted text", "raw text", 2)),
          Some(LineInFile(456, "Test.scala", Some("path/Test.scala"))),
          Some("rerunner name"),
          None
        )
      val jsonText = event.toJson
      jsonText.parseJson match {
        case jsObj: JsObject =>
          assert(jsObj.fields("eventType") == JsString("TestSucceeded"))
          assert(jsObj.fields("ordinal") == JsNumber(0))
          assert(jsObj.fields("suiteName") == JsString("testSuiteName"))
          assert(jsObj.fields("suiteId") == JsString("testSuiteId"))
          assert(jsObj.fields("suiteClassName") == JsString("testSuiteClassName"))
          assert(jsObj.fields("testName") == JsString("test name"))
          assert(jsObj.fields("testText") == JsString("test text"))

          jsObj.fields("recordedEvents") match {
            case recordedEvents: JsArray =>
              assert(recordedEvents.elements.length == 1)
              val infoProvidedJson = recordedEvents.elements(0).asJsObject
              assert(infoProvidedJson.fields("eventType") == JsString("InfoProvided"))
              assert(infoProvidedJson.fields("ordinal") == JsNumber(1))
              assert(infoProvidedJson.fields("message") == JsString("success"))

              val ipNameInfoJson = infoProvidedJson.fields("nameInfo").asJsObject
              assert(ipNameInfoJson.fields("suiteName") == JsString("testSuiteName"))
              assert(ipNameInfoJson.fields("suiteId") == JsString("testSuiteId"))
              assert(ipNameInfoJson.fields("suiteClassName") == JsString("testSuiteClassName"))
              assert(ipNameInfoJson.fields("testName") == JsString("test name"))

              val ipThrowableJson = infoProvidedJson.fields("throwable").asJsObject
              assert(ipThrowableJson.fields("className") == JsString("java.lang.RuntimeException"))
              assert(ipThrowableJson.fields("message") == JsString("testing"))

              val ipFormatterJson = infoProvidedJson.fields("formatter").asJsObject
              assert(ipFormatterJson.fields("formatterType") == JsString("MotionToSuppress"))

              val ipLocationJson = infoProvidedJson.fields("location").asJsObject
              assert(ipLocationJson.fields("lineNumber") == JsNumber(123))
              assert(ipLocationJson.fields("fileName") == JsString("Test.scala"))
              assert(ipLocationJson.fields("filePathname") == JsNull)

            case other => fail("Expected JsArray but got: " + other)
          }

          assert(jsObj.fields("duration") == JsNumber(777))

          val formatterJson = jsObj.fields("formatter").asJsObject
          assert(formatterJson.fields("formatterType") == JsString("IndentedText"))
          assert(formatterJson.fields("formattedText") == JsString("formatted text"))
          assert(formatterJson.fields("rawText") == JsString("raw text"))
          assert(formatterJson.fields("indentationLevel") == JsNumber(2))

          val locationJson = jsObj.fields("location").asJsObject
          assert(locationJson.fields("locationType") == JsString("LineInFile"))
          assert(locationJson.fields("lineNumber") == JsNumber(456))
          assert(locationJson.fields("fileName") == JsString("Test.scala"))
          assert(locationJson.fields("filePathname") == JsString("path/Test.scala"))

          assert(jsObj.fields("rerunner") == JsString("rerunner name"))

          assert(jsObj.fields("threadName").toString.nonEmpty)
          assert(jsObj.fields("timeStamp").toString.nonEmpty)

        case _ =>  fail("Unable to parse JSON: " + jsonText + " into a JsObject.")
      }
    }
  }

  describe("TestFailed event") {

    it("should return correct JSON in its toJson method") {
      val event =
        TestFailed(
          new Ordinal(0),
          "error message",
          "testSuiteName",
          "testSuiteId",
          Some("testSuiteClassName"),
          "test name",
          "test text",
          Vector(
            MarkupProvided(
              new Ordinal(1),
              "<b>success</b>",
              Some(NameInfo("testSuiteName", "testSuiteId", Some("testSuiteClassName"), Some("test name"))),
              Some(IndentedText("formatted text", "raw text", 2)),
              Some(LineInFile(456, "Test.scala", None))
            )
          ),
          Some(new RuntimeException("fail message here")),
          Some(555),
          Some(MotionToSuppress),
          Some(LineInFile(456, "Test.scala", Some("path/Test.scala"))),
          Some("rerunner name"),
          None
        )
      val jsonText = event.toJson
      jsonText.parseJson match {
        case jsObj: JsObject =>

          assert(jsObj.fields("eventType") == JsString("TestFailed"))
          assert(jsObj.fields("ordinal") == JsNumber(0))
          assert(jsObj.fields("suiteName") == JsString("testSuiteName"))
          assert(jsObj.fields("suiteId") == JsString("testSuiteId"))
          assert(jsObj.fields("suiteClassName") == JsString("testSuiteClassName"))
          assert(jsObj.fields("testName") == JsString("test name"))
          assert(jsObj.fields("testText") == JsString("test text"))

          assert(jsObj.fields("message") == JsString("error message"))

          jsObj.fields("recordedEvents") match {
            case recordedEvents: JsArray =>
              assert(recordedEvents.elements.length == 1)
              val markupProvidedJson = recordedEvents.elements(0).asJsObject
              assert(markupProvidedJson.fields("eventType") == JsString("MarkupProvided"))
              assert(markupProvidedJson.fields("ordinal") == JsNumber(1))
              assert(markupProvidedJson.fields("text") == JsString("<b>success</b>"))

              val mpNameInfoJson = markupProvidedJson.fields("nameInfo").asJsObject
              assert(mpNameInfoJson.fields("suiteName") == JsString("testSuiteName"))
              assert(mpNameInfoJson.fields("suiteId") == JsString("testSuiteId"))
              assert(mpNameInfoJson.fields("suiteClassName") == JsString("testSuiteClassName"))
              assert(mpNameInfoJson.fields("testName") == JsString("test name"))

              val mpFormatterJson = markupProvidedJson.fields("formatter").asJsObject
              assert(mpFormatterJson.fields("formatterType") == JsString("IndentedText"))
              assert(mpFormatterJson.fields("formattedText") == JsString("formatted text"))
              assert(mpFormatterJson.fields("rawText") == JsString("raw text"))
              assert(mpFormatterJson.fields("indentationLevel") == JsNumber(2))

              val mpLocationJson = markupProvidedJson.fields("location").asJsObject
              assert(mpLocationJson.fields("locationType") == JsString("LineInFile"))
              assert(mpLocationJson.fields("lineNumber") == JsNumber(456))
              assert(mpLocationJson.fields("fileName") == JsString("Test.scala"))
              assert(mpLocationJson.fields("filePathname") == JsNull)

            case other => fail("Expected JsArray but got: " + other)
          }

          val throwableJson = jsObj.fields("throwable").asJsObject
          assert(throwableJson.fields("className") == JsString("java.lang.RuntimeException"))
          assert(throwableJson.fields("message") == JsString("fail message here"))

          assert(jsObj.fields("duration") == JsNumber(555))

          val formatterJson = jsObj.fields("formatter").asJsObject
          assert(formatterJson.fields("formatterType") == JsString("MotionToSuppress"))

          val locationJson = jsObj.fields("location").asJsObject
          assert(locationJson.fields("locationType") == JsString("LineInFile"))
          assert(locationJson.fields("lineNumber") == JsNumber(456))
          assert(locationJson.fields("fileName") == JsString("Test.scala"))
          assert(locationJson.fields("filePathname") == JsString("path/Test.scala"))

          assert(jsObj.fields("rerunner") == JsString("rerunner name"))

          assert(jsObj.fields("threadName").toString.nonEmpty)
          assert(jsObj.fields("timeStamp").toString.nonEmpty)

        case _ =>  fail("Unable to parse JSON: " + jsonText + " into a JsObject.")
      }
    }
  }

  describe("TestIgnored event") {

    it("should return correct JSON in its toJson method") {
      val event =
        TestIgnored(
          new Ordinal(0),
          "testSuiteName",
          "testSuiteId",
          Some("testSuiteClassName"),
          "test name",
          "test text",
          Some(MotionToSuppress),
          Some(LineInFile(456, "Test.scala", Some("path/Test.scala")))
        )
      val jsonText = event.toJson
      jsonText.parseJson match {
        case jsObj: JsObject =>

          assert(jsObj.fields("eventType") == JsString("TestIgnored"))
          assert(jsObj.fields("ordinal") == JsNumber(0))
          assert(jsObj.fields("suiteName") == JsString("testSuiteName"))
          assert(jsObj.fields("suiteId") == JsString("testSuiteId"))
          assert(jsObj.fields("suiteClassName") == JsString("testSuiteClassName"))
          assert(jsObj.fields("testName") == JsString("test name"))
          assert(jsObj.fields("testText") == JsString("test text"))

          val formatterJson = jsObj.fields("formatter").asJsObject
          assert(formatterJson.fields("formatterType") == JsString("MotionToSuppress"))

          val locationJson = jsObj.fields("location").asJsObject
          assert(locationJson.fields("locationType") == JsString("LineInFile"))
          assert(locationJson.fields("lineNumber") == JsNumber(456))
          assert(locationJson.fields("fileName") == JsString("Test.scala"))
          assert(locationJson.fields("filePathname") == JsString("path/Test.scala"))

          assert(jsObj.fields("threadName").toString.nonEmpty)
          assert(jsObj.fields("timeStamp").toString.nonEmpty)

        case _ =>  fail("Unable to parse JSON: " + jsonText + " into a JsObject.")
      }
    }
  }

  describe("A TestCanceled event") {
    it("should carry suite class name as its rerunner when it is fired from top level suite") {
      val rep = new EventRecordingReporter
      val suite = new ExampleCancelSpec
      suite.run(None, Args(rep))
      val canceledEvents = rep.testCanceledEventsReceived
      assert(canceledEvents.length === 1)
      assert(canceledEvents(0).rerunner === Some(suite.getClass.getName))
    }

    it("should carry top level suite class name as its rerunner when it is fired from nested suites") {
      val rep = new EventRecordingReporter
      val suite = new ExampleCancelInNestedSuite
      suite.run(None, Args(rep))
      val canceledEvents = rep.testCanceledEventsReceived
      assert(canceledEvents.length === 1)
      assert(canceledEvents(0).rerunner === Some(classOf[ExampleCancelSpec].getName))
    }

    it("should return correct JSON in its toJson method") {
      val event =
        TestCanceled(
          new Ordinal(0),
          "error message",
          "testSuiteName",
          "testSuiteId",
          Some("testSuiteClassName"),
          "test name",
          "test text",
          Vector(
            MarkupProvided(
              new Ordinal(1),
              "<b>cancel</b>",
              Some(NameInfo("testSuiteName", "testSuiteId", Some("testSuiteClassName"), Some("test name"))),
              Some(IndentedText("formatted text", "raw text", 2)),
              Some(LineInFile(456, "Test.scala", None))
            )
          ),
          Some(new RuntimeException("cancel message here")),
          Some(555),
          Some(MotionToSuppress),
          Some(LineInFile(456, "Test.scala", Some("path/Test.scala"))),
          Some("rerunner name"),
          None
        )
      val jsonText = event.toJson
      jsonText.parseJson match {
        case jsObj: JsObject =>

          assert(jsObj.fields("eventType") == JsString("TestCanceled"))
          assert(jsObj.fields("ordinal") == JsNumber(0))
          assert(jsObj.fields("suiteName") == JsString("testSuiteName"))
          assert(jsObj.fields("suiteId") == JsString("testSuiteId"))
          assert(jsObj.fields("suiteClassName") == JsString("testSuiteClassName"))
          assert(jsObj.fields("testName") == JsString("test name"))
          assert(jsObj.fields("testText") == JsString("test text"))

          assert(jsObj.fields("message") == JsString("error message"))

          jsObj.fields("recordedEvents") match {
            case recordedEvents: JsArray =>
              assert(recordedEvents.elements.length == 1)
              val markupProvidedJson = recordedEvents.elements(0).asJsObject
              assert(markupProvidedJson.fields("eventType") == JsString("MarkupProvided"))
              assert(markupProvidedJson.fields("ordinal") == JsNumber(1))
              assert(markupProvidedJson.fields("text") == JsString("<b>cancel</b>"))

              val mpNameInfoJson = markupProvidedJson.fields("nameInfo").asJsObject
              assert(mpNameInfoJson.fields("suiteName") == JsString("testSuiteName"))
              assert(mpNameInfoJson.fields("suiteId") == JsString("testSuiteId"))
              assert(mpNameInfoJson.fields("suiteClassName") == JsString("testSuiteClassName"))
              assert(mpNameInfoJson.fields("testName") == JsString("test name"))

              val mpFormatterJson = markupProvidedJson.fields("formatter").asJsObject
              assert(mpFormatterJson.fields("formatterType") == JsString("IndentedText"))
              assert(mpFormatterJson.fields("formattedText") == JsString("formatted text"))
              assert(mpFormatterJson.fields("rawText") == JsString("raw text"))
              assert(mpFormatterJson.fields("indentationLevel") == JsNumber(2))

              val mpLocationJson = markupProvidedJson.fields("location").asJsObject
              assert(mpLocationJson.fields("locationType") == JsString("LineInFile"))
              assert(mpLocationJson.fields("lineNumber") == JsNumber(456))
              assert(mpLocationJson.fields("fileName") == JsString("Test.scala"))
              assert(mpLocationJson.fields("filePathname") == JsNull)

            case other => fail("Expected JsArray but got: " + other)
          }

          val throwableJson = jsObj.fields("throwable").asJsObject
          assert(throwableJson.fields("className") == JsString("java.lang.RuntimeException"))
          assert(throwableJson.fields("message") == JsString("cancel message here"))

          assert(jsObj.fields("duration") == JsNumber(555))

          val formatterJson = jsObj.fields("formatter").asJsObject
          assert(formatterJson.fields("formatterType") == JsString("MotionToSuppress"))

          val locationJson = jsObj.fields("location").asJsObject
          assert(locationJson.fields("locationType") == JsString("LineInFile"))
          assert(locationJson.fields("lineNumber") == JsNumber(456))
          assert(locationJson.fields("fileName") == JsString("Test.scala"))
          assert(locationJson.fields("filePathname") == JsString("path/Test.scala"))

          assert(jsObj.fields("rerunner") == JsString("rerunner name"))

          assert(jsObj.fields("threadName").toString.nonEmpty)
          assert(jsObj.fields("timeStamp").toString.nonEmpty)

        case _ =>  fail("Unable to parse JSON: " + jsonText + " into a JsObject.")
      }
    }
  }

  describe("TestPending event") {

    it("should return correct JSON in its toJson method") {
      val event =
        TestPending(
          new Ordinal(0),
          "testSuiteName",
          "testSuiteId",
          Some("testSuiteClassName"),
          "test name",
          "test text",
          Vector(
            MarkupProvided(
              new Ordinal(1),
              "<b>success</b>",
              Some(NameInfo("testSuiteName", "testSuiteId", Some("testSuiteClassName"), Some("test name"))),
              Some(IndentedText("formatted text", "raw text", 2)),
              Some(LineInFile(456, "Test.scala", None))
            )
          ),
          Some(555),
          Some(MotionToSuppress),
          Some(LineInFile(456, "Test.scala", Some("path/Test.scala")))
        )
      val jsonText = event.toJson
      jsonText.parseJson match {
        case jsObj: JsObject =>
          assert(jsObj.fields("eventType") == JsString("TestPending"))
          assert(jsObj.fields("ordinal") == JsNumber(0))
          assert(jsObj.fields("suiteName") == JsString("testSuiteName"))
          assert(jsObj.fields("suiteId") == JsString("testSuiteId"))
          assert(jsObj.fields("suiteClassName") == JsString("testSuiteClassName"))
          assert(jsObj.fields("testName") == JsString("test name"))
          assert(jsObj.fields("testText") == JsString("test text"))

          jsObj.fields("recordedEvents") match {
            case recordedEvents: JsArray =>
              assert(recordedEvents.elements.length == 1)
              val markupProvidedJson = recordedEvents.elements(0).asJsObject
              assert(markupProvidedJson.fields("eventType") == JsString("MarkupProvided"))
              assert(markupProvidedJson.fields("ordinal") == JsNumber(1))
              assert(markupProvidedJson.fields("text") == JsString("<b>success</b>"))

              val mpNameInfoJson = markupProvidedJson.fields("nameInfo").asJsObject
              assert(mpNameInfoJson.fields("suiteName") == JsString("testSuiteName"))
              assert(mpNameInfoJson.fields("suiteId") == JsString("testSuiteId"))
              assert(mpNameInfoJson.fields("suiteClassName") == JsString("testSuiteClassName"))
              assert(mpNameInfoJson.fields("testName") == JsString("test name"))

              val mpFormatterJson = markupProvidedJson.fields("formatter").asJsObject
              assert(mpFormatterJson.fields("formatterType") == JsString("IndentedText"))
              assert(mpFormatterJson.fields("formattedText") == JsString("formatted text"))
              assert(mpFormatterJson.fields("rawText") == JsString("raw text"))
              assert(mpFormatterJson.fields("indentationLevel") == JsNumber(2))

              val mpLocationJson = markupProvidedJson.fields("location").asJsObject
              assert(mpLocationJson.fields("locationType") == JsString("LineInFile"))
              assert(mpLocationJson.fields("lineNumber") == JsNumber(456))
              assert(mpLocationJson.fields("fileName") == JsString("Test.scala"))
              assert(mpLocationJson.fields("filePathname") == JsNull)

            case other => fail("Expected JsArray but got: " + other)
          }

          assert(jsObj.fields("duration") == JsNumber(555))

          val formatterJson = jsObj.fields("formatter").asJsObject
          assert(formatterJson.fields("formatterType") == JsString("MotionToSuppress"))

          val locationJson = jsObj.fields("location").asJsObject
          assert(locationJson.fields("locationType") == JsString("LineInFile"))
          assert(locationJson.fields("lineNumber") == JsNumber(456))
          assert(locationJson.fields("fileName") == JsString("Test.scala"))
          assert(locationJson.fields("filePathname") == JsString("path/Test.scala"))

          assert(jsObj.fields("threadName").toString.nonEmpty)
          assert(jsObj.fields("timeStamp").toString.nonEmpty)

        case _ =>  fail("Unable to parse JSON: " + jsonText + " into a JsObject.")
      }
    }
  }

  describe("SuiteStarting event") {

    it("should return correct JSON in its toJson method") {
      val event =
        SuiteStarting(
          new Ordinal(0),
          "testSuiteName",
          "testSuiteId",
          Some("testSuiteClassName"),
          Some(MotionToSuppress),
          Some(TopOfClass("com.test.TestClassName")),
          Some("rerunner name")
        )
      val jsonText = event.toJson
      jsonText.parseJson match {
        case jsObj: JsObject =>

          assert(jsObj.fields("eventType") == JsString("SuiteStarting"))
          assert(jsObj.fields("ordinal") == JsNumber(0))
          assert(jsObj.fields("suiteName") == JsString("testSuiteName"))
          assert(jsObj.fields("suiteId") == JsString("testSuiteId"))
          assert(jsObj.fields("suiteClassName") == JsString("testSuiteClassName"))

          val formatterJson = jsObj.fields("formatter").asJsObject
          assert(formatterJson.fields("formatterType") == JsString("MotionToSuppress"))

          val locationJson = jsObj.fields("location").asJsObject
          assert(locationJson.fields("locationType") == JsString("TopOfClass"))
          assert(locationJson.fields("className") == JsString("com.test.TestClassName"))

          assert(jsObj.fields("rerunner") == JsString("rerunner name"))

          assert(jsObj.fields("threadName").toString.nonEmpty)
          assert(jsObj.fields("timeStamp").toString.nonEmpty)

        case _ =>  fail("Unable to parse JSON: " + jsonText + " into a JsObject.")
      }
    }
  }

  describe("SuiteCompleted event") {

    it("should return correct JSON in its toJson method") {
      val event =
        SuiteCompleted(
          new Ordinal(0),
          "testSuiteName",
          "testSuiteId",
          Some("testSuiteClassName"),
          Some(555),
          Some(MotionToSuppress),
          Some(TopOfClass("com.test.TestClassName")),
          Some("rerunner name")
        )
      val jsonText = event.toJson
      jsonText.parseJson match {
        case jsObj: JsObject =>

          assert(jsObj.fields("eventType") == JsString("SuiteCompleted"))
          assert(jsObj.fields("ordinal") == JsNumber(0))
          assert(jsObj.fields("suiteName") == JsString("testSuiteName"))
          assert(jsObj.fields("suiteId") == JsString("testSuiteId"))
          assert(jsObj.fields("suiteClassName") == JsString("testSuiteClassName"))

          assert(jsObj.fields("duration") == JsNumber(555))

          val formatterJson = jsObj.fields("formatter").asJsObject
          assert(formatterJson.fields("formatterType") == JsString("MotionToSuppress"))

          val locationJson = jsObj.fields("location").asJsObject
          assert(locationJson.fields("locationType") == JsString("TopOfClass"))
          assert(locationJson.fields("className") == JsString("com.test.TestClassName"))

          assert(jsObj.fields("rerunner") == JsString("rerunner name"))

          assert(jsObj.fields("threadName").toString.nonEmpty)
          assert(jsObj.fields("timeStamp").toString.nonEmpty)

        case _ =>  fail("Unable to parse JSON: " + jsonText + " into a JsObject.")
      }
    }
  }

  describe("SuiteAborted event") {

    it("should return correct JSON in its toJson method") {
      val event =
        SuiteAborted(
          new Ordinal(0),
          "boom!",
          "testSuiteName",
          "testSuiteId",
          Some("testSuiteClassName"),
          Some(new RuntimeException("oops!")),
          Some(555),
          Some(MotionToSuppress),
          Some(TopOfClass("com.test.TestClassName")),
          Some("rerunner name")
        )
      val jsonText = event.toJson
      jsonText.parseJson match {
        case jsObj: JsObject =>

          assert(jsObj.fields("eventType") == JsString("SuiteAborted"))
          assert(jsObj.fields("ordinal") == JsNumber(0))
          assert(jsObj.fields("suiteName") == JsString("testSuiteName"))
          assert(jsObj.fields("suiteId") == JsString("testSuiteId"))
          assert(jsObj.fields("suiteClassName") == JsString("testSuiteClassName"))

          assert(jsObj.fields("message") == JsString("boom!"))

          val throwableJson = jsObj.fields("throwable").asJsObject
          assert(throwableJson.fields("className") == JsString("java.lang.RuntimeException"))
          assert(throwableJson.fields("message") == JsString("oops!"))

          assert(jsObj.fields("duration") == JsNumber(555))

          val formatterJson = jsObj.fields("formatter").asJsObject
          assert(formatterJson.fields("formatterType") == JsString("MotionToSuppress"))

          val locationJson = jsObj.fields("location").asJsObject
          assert(locationJson.fields("locationType") == JsString("TopOfClass"))
          assert(locationJson.fields("className") == JsString("com.test.TestClassName"))

          assert(jsObj.fields("rerunner") == JsString("rerunner name"))

          assert(jsObj.fields("threadName").toString.nonEmpty)
          assert(jsObj.fields("timeStamp").toString.nonEmpty)

        case _ =>  fail("Unable to parse JSON: " + jsonText + " into a JsObject.")
      }
    }
  }

  describe("RunStarting event") {

    it("should return correct JSON in its toJson method") {
      val event =
        RunStarting(
          new Ordinal(0),
          123,
          ConfigMap("k1" -> "value 1", "k2" -> "value 2", "k3" -> "value 3"),
          Some(MotionToSuppress),
          Some(LineInFile(456, "Test.scala", Some("path/Test.scala")))
        )
      val jsonText = event.toJson
      jsonText.parseJson match {
        case jsObj: JsObject =>

          assert(jsObj.fields("eventType") == JsString("RunStarting"))
          assert(jsObj.fields("ordinal") == JsNumber(0))
          assert(jsObj.fields("testCount") == JsNumber(123))

          val configMapJson = jsObj.fields("configMap").asJsObject
          assert(configMapJson.fields("k1") == JsString("value 1"))
          assert(configMapJson.fields("k2") == JsString("value 2"))
          assert(configMapJson.fields("k3") == JsString("value 3"))

          val formatterJson = jsObj.fields("formatter").asJsObject
          assert(formatterJson.fields("formatterType") == JsString("MotionToSuppress"))

          val locationJson = jsObj.fields("location").asJsObject
          assert(locationJson.fields("locationType") == JsString("LineInFile"))
          assert(locationJson.fields("lineNumber") == JsNumber(456))
          assert(locationJson.fields("fileName") == JsString("Test.scala"))
          assert(locationJson.fields("filePathname") == JsString("path/Test.scala"))

          assert(jsObj.fields("threadName").toString.nonEmpty)
          assert(jsObj.fields("timeStamp").toString.nonEmpty)

        case _ =>  fail("Unable to parse JSON: " + jsonText + " into a JsObject.")
      }
    }
  }

  describe("RunCompleted event") {

    it("should return correct JSON in its toJson method") {
      val event =
        RunCompleted(
          new Ordinal(0),
          Some(123),
          Some(Summary(1, 2, 3, 4, 5, 6, 7, 8)),
          Some(MotionToSuppress),
          Some(LineInFile(456, "Test.scala", Some("path/Test.scala")))
        )
      val jsonText = event.toJson
      jsonText.parseJson match {
        case jsObj: JsObject =>

          assert(jsObj.fields("eventType") == JsString("RunCompleted"))
          assert(jsObj.fields("ordinal") == JsNumber(0))
          assert(jsObj.fields("duration") == JsNumber(123))

          val summaryJson = jsObj.fields("summary").asJsObject
          assert(summaryJson.fields("testsSucceededCount") == JsNumber(1))
          assert(summaryJson.fields("testsFailedCount") == JsNumber(2))
          assert(summaryJson.fields("testsIgnoredCount") == JsNumber(3))
          assert(summaryJson.fields("testsPendingCount") == JsNumber(4))
          assert(summaryJson.fields("testsCanceledCount") == JsNumber(5))
          assert(summaryJson.fields("suitesCompletedCount") == JsNumber(6))
          assert(summaryJson.fields("suitesAbortedCount") == JsNumber(7))
          assert(summaryJson.fields("scopesPendingCount") == JsNumber(8))

          val formatterJson = jsObj.fields("formatter").asJsObject
          assert(formatterJson.fields("formatterType") == JsString("MotionToSuppress"))

          val locationJson = jsObj.fields("location").asJsObject
          assert(locationJson.fields("locationType") == JsString("LineInFile"))
          assert(locationJson.fields("lineNumber") == JsNumber(456))
          assert(locationJson.fields("fileName") == JsString("Test.scala"))
          assert(locationJson.fields("filePathname") == JsString("path/Test.scala"))

          assert(jsObj.fields("threadName").toString.nonEmpty)
          assert(jsObj.fields("timeStamp").toString.nonEmpty)

        case _ =>  fail("Unable to parse JSON: " + jsonText + " into a JsObject.")
      }
    }
  }

  describe("RunStopped event") {

    it("should return correct JSON in its toJson method") {
      val event =
        RunStopped(
          new Ordinal(0),
          Some(123),
          Some(Summary(1, 2, 3, 4, 5, 6, 7, 8)),
          Some(MotionToSuppress),
          Some(LineInFile(456, "Test.scala", Some("path/Test.scala")))
        )
      val jsonText = event.toJson
      jsonText.parseJson match {
        case jsObj: JsObject =>

          assert(jsObj.fields("eventType") == JsString("RunStopped"))
          assert(jsObj.fields("ordinal") == JsNumber(0))
          assert(jsObj.fields("duration") == JsNumber(123))

          val summaryJson = jsObj.fields("summary").asJsObject
          assert(summaryJson.fields("testsSucceededCount") == JsNumber(1))
          assert(summaryJson.fields("testsFailedCount") == JsNumber(2))
          assert(summaryJson.fields("testsIgnoredCount") == JsNumber(3))
          assert(summaryJson.fields("testsPendingCount") == JsNumber(4))
          assert(summaryJson.fields("testsCanceledCount") == JsNumber(5))
          assert(summaryJson.fields("suitesCompletedCount") == JsNumber(6))
          assert(summaryJson.fields("suitesAbortedCount") == JsNumber(7))
          assert(summaryJson.fields("scopesPendingCount") == JsNumber(8))

          val formatterJson = jsObj.fields("formatter").asJsObject
          assert(formatterJson.fields("formatterType") == JsString("MotionToSuppress"))

          val locationJson = jsObj.fields("location").asJsObject
          assert(locationJson.fields("locationType") == JsString("LineInFile"))
          assert(locationJson.fields("lineNumber") == JsNumber(456))
          assert(locationJson.fields("fileName") == JsString("Test.scala"))
          assert(locationJson.fields("filePathname") == JsString("path/Test.scala"))

          assert(jsObj.fields("threadName").toString.nonEmpty)
          assert(jsObj.fields("timeStamp").toString.nonEmpty)

        case _ =>  fail("Unable to parse JSON: " + jsonText + " into a JsObject.")
      }
    }
  }

  describe("RunAborted event") {

    it("should return correct JSON in its toJson method") {
      val event =
        RunAborted(
          new Ordinal(0),
          "error message",
          Some(new RuntimeException("oops!")),
          Some(123),
          Some(Summary(1, 2, 3, 4, 5, 6, 7, 8)),
          Some(MotionToSuppress),
          Some(LineInFile(456, "Test.scala", Some("path/Test.scala")))
        )
      val jsonText = event.toJson
      jsonText.parseJson match {
        case jsObj: JsObject =>

          assert(jsObj.fields("eventType") == JsString("RunAborted"))
          assert(jsObj.fields("ordinal") == JsNumber(0))
          assert(jsObj.fields("message") == JsString("error message"))

          val throwableJson = jsObj.fields("throwable").asJsObject
          assert(throwableJson.fields("className") == JsString("java.lang.RuntimeException"))
          assert(throwableJson.fields("message") == JsString("oops!"))

          assert(jsObj.fields("duration") == JsNumber(123))

          val summaryJson = jsObj.fields("summary").asJsObject
          assert(summaryJson.fields("testsSucceededCount") == JsNumber(1))
          assert(summaryJson.fields("testsFailedCount") == JsNumber(2))
          assert(summaryJson.fields("testsIgnoredCount") == JsNumber(3))
          assert(summaryJson.fields("testsPendingCount") == JsNumber(4))
          assert(summaryJson.fields("testsCanceledCount") == JsNumber(5))
          assert(summaryJson.fields("suitesCompletedCount") == JsNumber(6))
          assert(summaryJson.fields("suitesAbortedCount") == JsNumber(7))
          assert(summaryJson.fields("scopesPendingCount") == JsNumber(8))

          val formatterJson = jsObj.fields("formatter").asJsObject
          assert(formatterJson.fields("formatterType") == JsString("MotionToSuppress"))

          val locationJson = jsObj.fields("location").asJsObject
          assert(locationJson.fields("locationType") == JsString("LineInFile"))
          assert(locationJson.fields("lineNumber") == JsNumber(456))
          assert(locationJson.fields("fileName") == JsString("Test.scala"))
          assert(locationJson.fields("filePathname") == JsString("path/Test.scala"))

          assert(jsObj.fields("threadName").toString.nonEmpty)
          assert(jsObj.fields("timeStamp").toString.nonEmpty)

        case _ =>  fail("Unable to parse JSON: " + jsonText + " into a JsObject.")
      }
    }
  }

  describe("InfoProvided event") {

    it("should return correct JSON in its toJson method") {
      val event =
        InfoProvided(
          new Ordinal(0),
          "info message",
          Some(NameInfo("suite name", "suite id", Some("SuiteClassName"), None)),
          Some(new RuntimeException("oops!")),
          Some(MotionToSuppress),
          Some(LineInFile(456, "Test.scala", Some("path/Test.scala")))
        )
      val jsonText = event.toJson
      jsonText.parseJson match {
        case jsObj: JsObject =>

          assert(jsObj.fields("eventType") == JsString("InfoProvided"))
          assert(jsObj.fields("ordinal") == JsNumber(0))
          assert(jsObj.fields("message") == JsString("info message"))

          val throwableJson = jsObj.fields("throwable").asJsObject
          assert(throwableJson.fields("className") == JsString("java.lang.RuntimeException"))
          assert(throwableJson.fields("message") == JsString("oops!"))

          val formatterJson = jsObj.fields("formatter").asJsObject
          assert(formatterJson.fields("formatterType") == JsString("MotionToSuppress"))

          val locationJson = jsObj.fields("location").asJsObject
          assert(locationJson.fields("locationType") == JsString("LineInFile"))
          assert(locationJson.fields("lineNumber") == JsNumber(456))
          assert(locationJson.fields("fileName") == JsString("Test.scala"))
          assert(locationJson.fields("filePathname") == JsString("path/Test.scala"))

          assert(jsObj.fields("threadName").toString.nonEmpty)
          assert(jsObj.fields("timeStamp").toString.nonEmpty)

        case _ =>  fail("Unable to parse JSON: " + jsonText + " into a JsObject.")
      }
    }
  }

  describe("AlertProvided event") {

    it("should return correct JSON in its toJson method") {
      val event =
        AlertProvided(
          new Ordinal(0),
          "alert message",
          Some(NameInfo("suite name", "suite id", Some("SuiteClassName"), None)),
          Some(new RuntimeException("oops!")),
          Some(MotionToSuppress),
          Some(LineInFile(456, "Test.scala", Some("path/Test.scala")))
        )
      val jsonText = event.toJson
      jsonText.parseJson match {
        case jsObj: JsObject =>

          assert(jsObj.fields("eventType") == JsString("AlertProvided"))
          assert(jsObj.fields("ordinal") == JsNumber(0))
          assert(jsObj.fields("message") == JsString("alert message"))

          val throwableJson = jsObj.fields("throwable").asJsObject
          assert(throwableJson.fields("className") == JsString("java.lang.RuntimeException"))
          assert(throwableJson.fields("message") == JsString("oops!"))

          val formatterJson = jsObj.fields("formatter").asJsObject
          assert(formatterJson.fields("formatterType") == JsString("MotionToSuppress"))

          val locationJson = jsObj.fields("location").asJsObject
          assert(locationJson.fields("locationType") == JsString("LineInFile"))
          assert(locationJson.fields("lineNumber") == JsNumber(456))
          assert(locationJson.fields("fileName") == JsString("Test.scala"))
          assert(locationJson.fields("filePathname") == JsString("path/Test.scala"))

          assert(jsObj.fields("threadName").toString.nonEmpty)
          assert(jsObj.fields("timeStamp").toString.nonEmpty)

        case _ =>  fail("Unable to parse JSON: " + jsonText + " into a JsObject.")
      }
    }
  }

  describe("NoteProvided event") {

    it("should return correct JSON in its toJson method") {
      val event =
        NoteProvided(
          new Ordinal(0),
          "note message",
          Some(NameInfo("suite name", "suite id", Some("SuiteClassName"), None)),
          Some(new RuntimeException("oops!")),
          Some(MotionToSuppress),
          Some(LineInFile(456, "Test.scala", Some("path/Test.scala")))
        )
      val jsonText = event.toJson
      jsonText.parseJson match {
        case jsObj: JsObject =>
          assert(jsObj.fields("eventType") == JsString("NoteProvided"))
          assert(jsObj.fields("ordinal") == JsNumber(0))
          assert(jsObj.fields("message") == JsString("note message"))

          val throwableJson = jsObj.fields("throwable").asJsObject
          assert(throwableJson.fields("className") == JsString("java.lang.RuntimeException"))
          assert(throwableJson.fields("message") == JsString("oops!"))

          val formatterJson = jsObj.fields("formatter").asJsObject
          assert(formatterJson.fields("formatterType") == JsString("MotionToSuppress"))

          val locationJson = jsObj.fields("location").asJsObject
          assert(locationJson.fields("locationType") == JsString("LineInFile"))
          assert(locationJson.fields("lineNumber") == JsNumber(456))
          assert(locationJson.fields("fileName") == JsString("Test.scala"))
          assert(locationJson.fields("filePathname") == JsString("path/Test.scala"))

          assert(jsObj.fields("threadName").toString.nonEmpty)
          assert(jsObj.fields("timeStamp").toString.nonEmpty)

        case _ =>  fail("Unable to parse JSON: " + jsonText + " into a JsObject.")
      }
    }
  }

  describe("MarkupProvided event") {

    it("should return correct JSON in its toJson method") {
      val event =
        MarkupProvided(
          new Ordinal(0),
          "markup message",
          Some(NameInfo("suite name", "suite id", Some("SuiteClassName"), None)),
          Some(MotionToSuppress),
          Some(LineInFile(456, "Test.scala", Some("path/Test.scala")))
        )
      val jsonText = event.toJson
      jsonText.parseJson match {
        case jsObj: JsObject =>
          assert(jsObj.fields("eventType") == JsString("MarkupProvided"))
          assert(jsObj.fields("ordinal") == JsNumber(0))
          assert(jsObj.fields("text") == JsString("markup message"))

          val formatterJson = jsObj.fields("formatter").asJsObject
          assert(formatterJson.fields("formatterType") == JsString("MotionToSuppress"))

          val locationJson = jsObj.fields("location").asJsObject
          assert(locationJson.fields("locationType") == JsString("LineInFile"))
          assert(locationJson.fields("lineNumber") == JsNumber(456))
          assert(locationJson.fields("fileName") == JsString("Test.scala"))
          assert(locationJson.fields("filePathname") == JsString("path/Test.scala"))

          assert(jsObj.fields("threadName").toString.nonEmpty)
          assert(jsObj.fields("timeStamp").toString.nonEmpty)

        case _ =>  fail("Unable to parse JSON: " + jsonText + " into a JsObject.")
      }
    }
  }

  describe("ScopeOpened event") {

    it("should return correct JSON in its toJson method") {
      val event =
        ScopeOpened(
          new Ordinal(0),
          "open the scope!",
          NameInfo("suite name", "suite id", Some("SuiteClassName"), None),
          Some(MotionToSuppress),
          Some(LineInFile(456, "Test.scala", Some("path/Test.scala")))
        )
      val jsonText = event.toJson
      jsonText.parseJson match {
        case jsObj: JsObject =>

          assert(jsObj.fields("eventType") == JsString("ScopeOpened"))
          assert(jsObj.fields("ordinal") == JsNumber(0))
          assert(jsObj.fields("message") == JsString("open the scope!"))

          val formatterJson = jsObj.fields("formatter").asJsObject
          assert(formatterJson.fields("formatterType") == JsString("MotionToSuppress"))

          val locationJson = jsObj.fields("location").asJsObject
          assert(locationJson.fields("locationType") == JsString("LineInFile"))
          assert(locationJson.fields("lineNumber") == JsNumber(456))
          assert(locationJson.fields("fileName") == JsString("Test.scala"))
          assert(locationJson.fields("filePathname") == JsString("path/Test.scala"))

          assert(jsObj.fields("threadName").toString.nonEmpty)
          assert(jsObj.fields("timeStamp").toString.nonEmpty)

        case _ =>  fail("Unable to parse JSON: " + jsonText + " into a JsObject.")
      }
    }
  }

  describe("ScopeClosed event") {

    it("should return correct JSON in its toJson method") {
      val event =
        ScopeClosed(
          new Ordinal(0),
          "close the scope!",
          NameInfo("suite name", "suite id", Some("SuiteClassName"), None),
          Some(MotionToSuppress),
          Some(LineInFile(456, "Test.scala", Some("path/Test.scala")))
        )
      val jsonText = event.toJson
      jsonText.parseJson match {
        case jsObj: JsObject =>

          assert(jsObj.fields("eventType") == JsString("ScopeClosed"))
          assert(jsObj.fields("ordinal") == JsNumber(0))
          assert(jsObj.fields("message") == JsString("close the scope!"))

          val formatterJson = jsObj.fields("formatter").asJsObject
          assert(formatterJson.fields("formatterType") == JsString("MotionToSuppress"))

          val locationJson = jsObj.fields("location").asJsObject
          assert(locationJson.fields("locationType") == JsString("LineInFile"))
          assert(locationJson.fields("lineNumber") == JsNumber(456))
          assert(locationJson.fields("fileName") == JsString("Test.scala"))
          assert(locationJson.fields("filePathname") == JsString("path/Test.scala"))

          assert(jsObj.fields("threadName").toString.nonEmpty)
          assert(jsObj.fields("timeStamp").toString.nonEmpty)

        case _ =>  fail("Unable to parse JSON: " + jsonText + " into a JsObject.")
      }
    }
  }

  describe("ScopePending event") {

    it("should return correct JSON in its toJson method") {
      val event =
        ScopePending(
          new Ordinal(0),
          "this scope is pending..",
          NameInfo("suite name", "suite id", Some("SuiteClassName"), None),
          Some(MotionToSuppress),
          Some(LineInFile(456, "Test.scala", Some("path/Test.scala")))
        )
      val jsonText = event.toJson
      jsonText.parseJson match {
        case jsObj: JsObject =>

          assert(jsObj.fields("eventType") == JsString("ScopePending"))
          assert(jsObj.fields("ordinal") == JsNumber(0))
          assert(jsObj.fields("message") == JsString("this scope is pending.."))

          val formatterJson = jsObj.fields("formatter").asJsObject
          assert(formatterJson.fields("formatterType") == JsString("MotionToSuppress"))

          val locationJson = jsObj.fields("location").asJsObject
          assert(locationJson.fields("locationType") == JsString("LineInFile"))
          assert(locationJson.fields("lineNumber") == JsNumber(456))
          assert(locationJson.fields("fileName") == JsString("Test.scala"))
          assert(locationJson.fields("filePathname") == JsString("path/Test.scala"))

          assert(jsObj.fields("threadName").toString.nonEmpty)
          assert(jsObj.fields("timeStamp").toString.nonEmpty)

        case _ =>  fail("Unable to parse JSON: " + jsonText + " into a JsObject.")
      }
    }
  }

  describe("DiscoveryStarting event") {

    it("should return correct JSON in its toJson method") {
      val event =
        DiscoveryStarting(
          new Ordinal(0),
          ConfigMap("k1" -> "value 1", "k2" -> "value 2", "k3" -> "value 3")
        )
      val jsonText = event.toJson
      jsonText.parseJson match {
        case jsObj: JsObject =>

          assert(jsObj.fields("eventType") == JsString("DiscoveryStarting"))
          assert(jsObj.fields("ordinal") == JsNumber(0))

          val configMapJson = jsObj.fields("configMap").asJsObject
          assert(configMapJson.fields("k1") == JsString("value 1"))
          assert(configMapJson.fields("k2") == JsString("value 2"))
          assert(configMapJson.fields("k3") == JsString("value 3"))

          assert(jsObj.fields("threadName").toString.nonEmpty)
          assert(jsObj.fields("timeStamp").toString.nonEmpty)

        case _ =>  fail("Unable to parse JSON: " + jsonText + " into a JsObject.")
      }
    }
  }

  describe("DiscoveryCompleted event") {

    it("should return correct JSON in its toJson method") {
      val event =
        DiscoveryCompleted(
          new Ordinal(0),
          Some(123)
        )
      val jsonText = event.toJson
      jsonText.parseJson match {
        case jsObj: JsObject =>

          assert(jsObj.fields("eventType") == JsString("DiscoveryCompleted"))
          assert(jsObj.fields("ordinal") == JsNumber(0))
          assert(jsObj.fields("duration") == JsNumber(123))

          assert(jsObj.fields("threadName").toString.nonEmpty)
          assert(jsObj.fields("timeStamp").toString.nonEmpty)

        case _ =>  fail("Unable to parse JSON: " + jsonText + " into a JsObject.")
      }
    }
  }
// SKIP-SCALATESTNATIVE-END
}<|MERGE_RESOLUTION|>--- conflicted
+++ resolved
@@ -98,14 +98,9 @@
   }
 */
 
-<<<<<<< HEAD
 // SKIP-SCALATESTNATIVE-START
-  import io.circe._
-  import io.circe.parser._
-=======
   import spray.json._
   import DefaultJsonProtocol._
->>>>>>> c27aa8d4
 
   /*def getField[T](json: Json, key: String)(implicit d: Decoder[T]): T =
     json.hcursor.downField(key).as[T] match {
