--- conflicted
+++ resolved
@@ -73,81 +73,6 @@
    */
   type ShouldMatchers = matchers.ShouldMatchers
 
-<<<<<<< HEAD
-  /**
-   * <p>
-   * <strong>This class has been moved to the <code>org.scalatest.exceptions</code> package. The deprecated type alias that has been left in its place will
-   * be removed in a future version of ScalaTest. Please change any uses of <code>org.scalatest.DuplicateTestNameException</code> to <code>org.scalatest.exceptions.DuplicateTestNameException</code>.</strong>
-   * </p>
-   */
-  @deprecated("Please use org.scalatest.exceptions.DuplicateTestNameException instead.")
-  type DuplicateTestNameException = exceptions.DuplicateTestNameException
-
-  /**
-   * <p>
-   * <strong>This trait has been moved to the <code>org.scalatest.exceptions</code> package. The deprecated type alias that has been left in its place will
-   * be removed in a future version of ScalaTest. Please change any uses of <code>org.scalatest.ModifiableMessage</code> to <code>org.scalatest.exceptions.ModifiableMessage</code>.</strong>
-   * </p>
-   */
-  @deprecated("Please use org.scalatest.exceptions.ModifiableMessage instead.")
-  type ModifiableMessage[T <: Throwable] = exceptions.ModifiableMessage[T]
-
-  /**
-   * <p>
-   * <strong>This class has been moved to the <code>org.scalatest.exceptions</code> package. The deprecated type alias that has been left in its place will
-   * be removed in a future version of ScalaTest. Please change any uses of <code>org.scalatest.NotAllowedException</code> to <code>org.scalatest.exceptions.NotAllowedException</code>.</strong>
-   * </p>
-   */
-  @deprecated("Please use org.scalatest.exceptions.NotAllowedException instead.")
-  type NotAllowedException = exceptions.NotAllowedException
-
-  /**
-   * <p>
-   * <strong>This trait has been moved to the <code>org.scalatest.exceptions</code> package. The deprecated type alias that has been left in its place will
-   * be removed in a future version of ScalaTest. Please change any uses of <code>org.scalatest.StackDepth</code> to <code>org.scalatest.exceptions.StackDepth</code>.</strong>
-   * </p>
-   */
-  @deprecated("Please use org.scalatest.exceptions.StackDepth instead.")
-  type StackDepth = exceptions.StackDepth
-
-  /**
-   * <p>
-   * <strong>This class has been moved to the <code>org.scalatest.exceptions</code> package. The deprecated type alias that has been left in its place will
-   * be removed in a future version of ScalaTest. Please change any uses of <code>org.scalatest.StackDepthException</code> to <code>org.scalatest.exceptions.StackDepthException</code>.</strong>
-   * </p>
-   */
-  @deprecated("Please use org.scalatest.exceptions.StackDepthException instead.")
-  type StackDepthException = exceptions.StackDepthException
-
-  /**
-   * <p>
-   * <strong>This class has been moved to the <code>org.scalatest.exceptions</code> package. The deprecated type alias that has been left in its place will
-   * be removed in a future version of ScalaTest. Please change any uses of <code>org.scalatest.TestFailedException</code> to <code>org.scalatest.exceptions.TestFailedException</code>.</strong>
-   * </p>
-   */
-  @deprecated("Please use org.scalatest.exceptions.TestFailedException instead.")
-  type TestFailedException = exceptions.TestFailedException
-
-  /**
-   * <p>
-   * <strong>This class has been moved to the <code>org.scalatest.exceptions</code> package. The deprecated type alias that has been left in its place will
-   * be removed in a future version of ScalaTest. Please change any uses of <code>org.scalatest.TestPendingException</code> to <code>org.scalatest.exceptions.TestPendingException</code>.</strong>
-   * </p>
-   */
-  @deprecated("Please use org.scalatest.exceptions.TestPendingException instead.")
-  type TestPendingException = exceptions.TestPendingException
-
-  /**
-   * <p>
-   * <strong>This class has been moved to the <code>org.scalatest.exceptions</code> package. The deprecated type alias that has been left in its place will
-   * be removed in a future version of ScalaTest. Please change any uses of <code>org.scalatest.TestRegistrationClosedException</code> to <code>org.scalatest.exceptions.TestRegistrationClosedException</code>.</strong>
-   * </p>
-   */
-  @deprecated("Please use org.scalatest.exceptions.TestRegistrationClosedException instead.")
-  type TestRegistrationClosedException = exceptions.TestRegistrationClosedException
-
-=======
->>>>>>> 439594bc
   @deprecated("Please use org.scalactic.TimesOnInt instead")
   type TimesOnInt = org.scalactic.TimesOnInt
 
