/*
 * Copyright 2001-2014 Artima, Inc.
 *
 * Licensed under the Apache License, Version 2.0 (the "License");
 * you may not use this file except in compliance with the License.
 * You may obtain a copy of the License at
 *
 *     http://www.apache.org/licenses/LICENSE-2.0
 *
 * Unless required by applicable law or agreed to in writing, software
 * distributed under the License is distributed on an "AS IS" BASIS,
 * WITHOUT WARRANTIES OR CONDITIONS OF ANY KIND, either express or implied.
 * See the License for the specific language governing permissions and
 * limitations under the License.
 */
package org.scalatest

/**
 * Enables testing of asynchronous code without blocking,
 * using a style consistent with traditional <code>FreeSpec</code> tests.
 *
 * <table><tr><td class="usage">
 * <strong>Recommended Usage</strong>:
 * <code>AsyncFreeSpec</code> is intended to enable users of <a href="FreeSpec.html"><code>FreeSpec</code></a>
 * to write non-blocking asynchronous tests that are consistent with their traditional <code>FreeSpec</code> tests. 
 * <em>Note: <code>AsyncFreeSpec</code> is intended for use in special situations where non-blocking asynchronous
 * testing is needed, with class <code>FreeSpec</code> used for general needs.</em>
 * </td></tr></table>
 * 
 * <p>
 * Given a <code>Future</code> returned by the code you are testing,
 * you need not block until the <code>Future</code> completes before
 * performing assertions against its value. You can instead map those
 * assertions onto the <code>Future</code> and return the resulting
 * <code>Future[Assertion]</code> to ScalaTest. The test will complete
 * asynchronously, when the <code>Future[Assertion]</code> completes.
 * </p>
 *
 * <p>
 * Here's an example <code>AsyncFreeSpec</code>:
 * </p>
 *
 * <pre class="stHighlight">
 * package org.scalatest.examples.asyncfreespec
 *
 * import org.scalatest.AsyncFreeSpec
 * import scala.concurrent.Future
 *
 * class AddSpec extends AsyncFreeSpec {
 *
 *   def addSoon(addends: Int*): Future[Int] = Future { addends.sum }
 *
 *   "addSoon" - {
 *     "will eventually compute a sum of passed Ints" in {
 *       val futureSum: Future[Int] = addSoon(1, 2)
 *       // You can map assertions onto a Future, then return
 *       // the resulting Future[Assertion] to ScalaTest:
 *       futureSum map { sum =&gt; assert(sum == 3) }
 *     }
 *   }
 *
 *   def addNow(addends: Int*): Int = addends.sum
 *
 *   "addNow" - {
 *     "will immediately compute a sum of passed Ints" in {
 *       val sum: Int = addNow(1, 2)
 *       // You can also write synchronous tests. The body
 *       // must have result type Assertion:
 *       assert(sum == 3)
 *     }
 *   }
 * }
 * </pre>
 *
 * <p>
 * &ldquo;<code>it</code>&rdquo; is a method, defined in <code>AsyncFreeSpec</code>, which will be invoked
 * by the primary constructor of <code>AddSpec</code>. You specify the name of the test as
 * a string between the parentheses, and the test code itself between curly braces.
 * The test code is a function passed as a by-name parameter to <code>it</code>, which registers
 * it for later execution. The result type of the by-name in an <code>AsyncFreeSpec</code> must
 * be <code>Future[Assertion]</code>.
 * </p>
 *
 * <p>
 * Starting with version 3.0.0, ScalaTest assertions and matchers have result type <code>Assertion</code>.
 * The result type of the first test in the example above, therefore, is <code>Future[Assertion]</code>.
 * For clarity, here's the relevant code in a REPL session:
 * </p>
 *
 * <pre class="stREPL">
 * scala&gt; import org.scalatest._
 * import org.scalatest._
 *
 * scala&gt; import Assertions._
 * import Assertions._
 *
 * scala&gt; import scala.concurrent.Future
 * import scala.concurrent.Future
 *
 * scala&gt; import scala.concurrent.ExecutionContext
 * import scala.concurrent.ExecutionContext
 *
 * scala&gt; implicit val executionContext = ExecutionContext.Implicits.global
 * executionContext: scala.concurrent.ExecutionContextExecutor = scala.concurrent.impl.ExecutionContextImpl@26141c5b
 *
 * scala&gt; def addSoon(addends: Int*): Future[Int] = Future { addends.sum }
 * addSoon: (addends: Int*)scala.concurrent.Future[Int]
 *
 * scala&gt; val futureSum: Future[Int] = addSoon(1, 2)
 * futureSum: scala.concurrent.Future[Int] = scala.concurrent.impl.Promise$DefaultPromise@721f47b2
 *
 * scala&gt; futureSum map { sum =&gt; assert(sum == 3) }
 * res0: scala.concurrent.Future[org.scalatest.Assertion] = scala.concurrent.impl.Promise$DefaultPromise@3955cfcb
 * </pre>
 *
 * <p>
 * The second test has result type <code>Assertion</code>:
 * </p>
 *
 * <pre class="stREPL">
 * scala&gt; def addNow(addends: Int*): Int = addends.sum
 * addNow: (addends: Int*)Int
 *
 * scala&gt; val sum: Int = addNow(1, 2)
 * sum: Int = 3
 *
 * scala&gt; assert(sum == 3)
 * res1: org.scalatest.Assertion = Succeeded
 * </pre>
 *
 * <p>
 * When <code>AddSpec</code> is constructed, the second test will be implicitly converted to
 * <code>Future[Assertion]</code> and registered. The implicit conversion is from <code>Assertion</code>
 * to <code>Future[Assertion]</code>, so you must end synchronous tests in some ScalaTest assertion
 * or matcher expression. If a test would not otherwise end in type <code>Assertion</code>, you can
 * place <code>succeed</code> at the end of the test. <code>succeed</code>, a field in trait <code>Assertions</code>,
 * returns the <code>Succeeded</code> singleton:
 * </p>
 *
 * <pre class="stREPL">
 * scala&gt; succeed
 * res2: org.scalatest.Assertion = Succeeded
 * </pre>
 *
 * <p>
 * Thus placing <code>succeed</code> at the end of a test body will satisfy the type checker:
 * </p>
 *
 * <pre class="stHighlight">
 *   "will immediately compute a sum of passed Ints" - {
 *     val sum: Int = addNow(1, 2)
 *     assert(sum == 3)
 *     println("hi") // println has result type Unit
 *     succeed       // succeed has result type Assertion
 *   }
 * </pre>
 *
 * <p>
 * An <code>AsyncFreeSpec</code>'s lifecycle has two phases: the <em>registration</em> phase and the
 * <em>ready</em> phase. It starts in registration phase and enters ready phase the first time
 * <code>run</code> is called on it. It then remains in ready phase for the remainder of its lifetime.
 * </p>
 *
 * <p>
 * Tests can only be registered with the <code>it</code> method while the <code>AsyncFreeSpec</code> is
 * in its registration phase. Any attempt to register a test after the <code>AsyncFreeSpec</code> has
 * entered its ready phase, <em>i.e.</em>, after <code>run</code> has been invoked on the <code>AsyncFreeSpec</code>,
 * will be met with a thrown <code>TestRegistrationClosedException</code>. The recommended style
 * of using <code>AsyncFreeSpec</code> is to register tests during object construction as is done in all
 * the examples shown here. If you keep to the recommended style, you should never see a
 * <code>TestRegistrationClosedException</code>.
 * </p>
 *
 * <a name="asyncExecutionModel"></a><h2>Asynchronous execution model</h2>
 *
 * <p>
 * <code>AsyncFreeSpec</code> extends <a href="AsyncSuite.html"><code>AsyncSuite</code></a>, which provides an
 * implicit <code>scala.concurrent.ExecutionContext</code>
 * named <code>executionContext</code>. This
 * execution context is used by <code>AsyncFreeSpec</code> to 
 * transform the <code>Future[Assertion]</code>s returned by each test
 * into the <code>Future[Outcome]</code> returned by the <code>test</code> function
 * passed to <code>withAsyncFixture</code>.
 * This <code>ExecutionContext</code> is also intended to be used in the tests,
 * including when you map assertions onto futures.
 * </p>
 * 
 * <p>
 * On both the JVM and Scala.js, the default execution context provided by ScalaTest's asynchronous
 * testing styles confines execution to a single thread per test. On JavaScript, where single-threaded
 * execution is the only possibility, the default execution context is
 * <code>scala.scalajs.concurrent.JSExecutionContext.Implicits.queue</code>. On the JVM, 
 * the default execution context is a <em>serial execution context</em> provided by ScalaTest itself.
 * </p>
 * 
 * <p>
 * When ScalaTest's serial execution context is called upon to execute a task, that task is recorded
 * in a queue for later execution. For example, one task that will be placed in this queue is the
 * task that transforms the <code>Future[Assertion]</code> returned by an asynchronous test body
 * to the <code>Future[Outcome]</code> returned from the <code>test</code> function.
 * Other tasks that will be queued are any transformations of, or callbacks registered on, <code>Future</code>s that occur
 * in your test body, including any assertions you map onto <code>Future</code>s. Once the test body returns,
 * the thread that executed the test body will execute the tasks in that queue one after another, in the order they
 * were enqueued.
 * </p>
 *
 * <p>
 * ScalaTest provides its serial execution context as the default on the JVM for three reasons. First, most often
 * running both tests and suites in parallel does not give a significant performance boost compared to
 * just running suites in parallel. Thus parallel execution of <code>Future</code> transformations within
 * individual tests is not generally needed for performance reasons.
 * </p>
 *
 * <p>
 * Second, if multiple threads are operating in the same suite
 * concurrently, you'll need to make sure access to any mutable fixture objects by multiple threads is synchronized.
 * Although access to mutable state along
 * the same linear chain of <code>Future</code> transformations need not be synchronized,
 * this does not hold true for callbacks, and in general it is easy to make a mistake. Simply put: synchronizing access to
 * shared mutable state is difficult and error prone.
 * Because ScalaTest's default execution context on the JVM confines execution of <code>Future</code> transformations
 * and call backs to a single thread, you need not (by default) worry about synchronizing access to mutable state
 * in your asynchronous-style tests.
 * </p>
 *
 * <p>
 * Third, asynchronous-style tests need not be complete when the test body returns, because the test body returns
 * a <code>Future[Assertion]</code>. This <code>Future[Assertion]</code> will often represent a test that has not yet
 * completed. As a result, when using a more traditional execution context backed by a thread-pool, you could
 * potentially start many more tests executing concurrently than there are threads in the thread pool. The more
 * concurrently execute tests you have competing for threads from the same limited thread pool, the more likely it
 * will be that tests will intermitently fail due to timeouts.
 * </p>
 * 
 * <p>
 * Using ScalaTest's serial execution context on the JVM will ensure the same thread that produced the <code>Future[Assertion]</code>
 * returned from a test body is also used to execute any tasks given to the execution context while executing the test
 * body&#8212;<em>and that thread will not be allowed to do anything else until the test completes.</em>
 * If the serial execution context's task queue ever becomes empty while the <code>Future[Assertion]</code> returned by
 * that test's body has not yet completed, the thread will <em>block</em> until another task for that test is enqueued. Although
 * it may seem counter-intuitive, this blocking behavior means the total number of tests allowed to run concurrently will be limited
 * to the total number of threads executing suites. This fact means you can tune the thread pool such that maximum performance
 * is reached while avoiding (or at least, reducing the likelihood of) tests that fail due to timeouts because of thread competition.
 * </p>
 *
 * <p>
 * This thread confinement strategy does mean, however, that when you are using the default execution context on the JVM, you
 * must be sure to <em>never block</em> in the test body waiting for a task to be completed by the
 * execution context. If you block, your test will never complete. This kind of problem will be obvious, because the test will
 * consistently hang every time you run it. (If a test is hanging, and you're not sure which one it is, 
 * enable <a href="Runner.scala#slowpokeNotifications">slowpoke notifications</a>.) If you really do 
 * want to block in your tests, you may wish to just use a
 * traditional <a href="FreeSpec.html"><code>FreeSpec</code></a> with
 * <a href="concurrent/ScalaFutures.html"><code>ScalaFutures</code></a> instead. Alternatively, you could override
 * the <code>executionContext</code> and use a traditional <code>ExecutionContext</code> backed by a thread pool. This
 * will enable you to block in an asynchronous-style test on the JVM, but you'll need to worry about synchronizing access to
 * shared mutable state.
 * </p>
 *
 * <p>
 * To use a different execution context, just override <code>executionContext</code>. For example, if you prefer to use
 * the <code>runNow</code> execution context on Scala.js instead of the default <code>queue</code>, you would write:
 * </p>
 *
 * <pre class="stHighlight">
 * // on Scala.js
 * implicit override def executionContext =
 *     scala.scalajs.concurrent.JSExecutionContext.Implicits.runNow
 * </pre>
 *
 * <p>
 * If you prefer on the JVM to use the global execution context, which is backed by a thread pool, instead of ScalaTest's default
 * serial execution contex, which confines execution to a single thread, you would write:
 * </p>
 *
 * <pre class="stHighlight">
 * // on the JVM (and also compiles on Scala.js, giving
 * // you the queue execution context)
 * implicit override def executionContext =
 *     scala.concurrent.ExecutionContext.Implicits.global
 * </pre>
 *
 * <a name="serialAndParallel"></a><h2>Serial and parallel test execution</h2>
 *
 * <p>
 * By default (unless you mix in <code>ParallelTestExecution</code>), tests in an <code>AsyncFreeSpec</code> will be executed one after
 * another, <em>i.e.</em>, serially. This is true whether those tests return <code>Assertion</code> or <code>Future[Assertion]</code>,
 * no matter what threads are involved. This default behavior allows
 * you to re-use a shared fixture, such as an external database that needs to be cleaned
 * after each test, in multiple tests in async-style suites. This is implemented by registering each test, other than the first test, to run
 * as a <em>continuation</em> after the previous test completes.
 * </p>
 *
 * <p>
 * If you want the tests of an <code>AsyncFreeSpec</code> to be executed in parallel, you
 * must mix in <code>ParallelTestExecution</code> and enable parallel execution of tests in your build.
 * You enable parallel execution in <a href="tools/Runner$.html"><code>Runner</code></a> with the <code>-P</code> command line flag. 
 * In the ScalaTest Maven Plugin, set <code>parallel</code> to <code>true</code>.
 * In <code>sbt</code>, parallel execution is the default, but to be explicit you can write:
 * 
 * <pre>
 * parallelExecution in Test := true // the default in sbt
 * </pre>
 * 
 * On the JVM, if both <a href="ParallelTestExecution.html"><code>ParallelTestExecution</code></a> is mixed in and 
 * parallel execution is enabled in the build, tests in an async-style suite will be started in parallel, using threads from
 * the <a href="Distributor"><code>Distributor</code></a>, and allowed to complete in parallel, using threads from the
 * <code>executionContext</code>. If you are using ScalaTest's serial execution context, the JVM default, asynchronous tests will
 * run in parallel very much like traditional (such as <a href="FreeSpec.html"><code>FreeSpec</code></a>) tests run in
 * parallel: 1) Because <code>ParallelTestExecution</code> extends
 * <code>OneInstancePerTest</code>, each test will run in its own instance of the test class, you need not worry about synchronizing
 * access to mutable instance state shared by different tests in the same suite.
 * 2) Because the serial execution context will confine the execution of each test to the single thread that executes the test body,
 * you need not worry about synchronizing access to shared mutable state accessed by transformations and callbacks of <code>Future</code>s
 * inside the test.
 * </p>
 * 
 * <p>
 * If <a href="ParallelTestExecution.html"><code>ParallelTestExecution</code></a> is mixed in but
 * parallel execution of suites is <em>not</em> enabled, asynchronous tests on the JVM will be started sequentially, by the single thread
 * that invoked <code>run</code>, but without waiting for one test to complete before the next test is started. As a result,
 * asynchronous tests will be allowed to <em>complete</em> in parallel, using threads
 * from the <code>executionContext</code>. If you are using the serial execution context, however, you'll see
 * the same behavior you see when parallel execution is disabled and a traditional suite that mixes in <code>ParallelTestExecution</code>
 * is executed: the tests will run sequentially. If you use an execution context backed by a thread-pool, such as <code>global</code>,
 * however, even though tests will be started sequentially by one thread, they will be allowed to run concurrently using threads from the
 * execution context's thread pool.
 * </p>
 * 
 * <p>
 * The latter behavior is essentially what you'll see on Scala.js when you execute a suite that mixes in <code>ParallelTestExecution</code>.
 * Because only one thread exists when running under JavaScript, you can't "enable parallel execution of suites." However, it may
 * still be useful to run tests in parallel on Scala.js, because tests can invoke API calls that are truly asynchronous by calling into 
 * external APIs that take advantage of non-JavaScript threads. Thus on Scala.js, <code>ParallelTestExecution</code> allows asynchronous
 * tests to run in parallel, even though they must be started sequentially. This may give you better performance when you are using API
 * calls in your Scala.js tests that are truly asynchronous.
 * </p>
 *
 * <a name="futuresAndExpectedExceptions"></a><h2>Futures and expected exceptions</h2>
 *
 * <p>
 * If you need to test for expected exceptions in the context of futures, you can use the
 * <code>recoverToSucceededIf</code> and <code>recoverToExceptionIf</code> methods of trait
 * <a href="RecoverMethods.html"><code>RecoverMethods</code></a>. Because this trait is mixed into
 * supertrait <code>AsyncSuite</code>, both of these methods are
 * available by default in an <code>AsyncFreeSpec</code>.
 * </p>
 *
 * <p>
 * If you just want to ensure that a future fails with a particular exception type, and do
 * not need to inspect the exception further, use <code>recoverToSucceededIf</code>:
 * </p>
 *
 * <pre class="stHighlight">
 * recoverToSucceededIf[IllegalStateException] { // Result type: Future[Assertion]
 *   emptyStackActor ? Peek
 * }
 * </pre>
 *
 * <p>
 * The <code>recoverToSucceededIf</code> method performs a job similar to
 * <a href="Assertions.html#assertThrowsMethod"><code>assertThrows</code></a>, except
 * in the context of a future. It transforms a <code>Future</code> of any type into a
 * <code>Future[Assertion]</code> that succeeds only if the original future fails with the specified
 * exception. Here's an example in the REPL:
 * </p>
 *
 * <pre class="stREPL">
 * scala&gt; import org.scalatest.RecoverMethods._
 * import org.scalatest.RecoverMethods._
 *
 * scala&gt; import scala.concurrent.Future
 * import scala.concurrent.Future
 *
 * scala&gt; import scala.concurrent.ExecutionContext.Implicits.global
 * import scala.concurrent.ExecutionContext.Implicits.global
 *
 * scala&gt; recoverToSucceededIf[IllegalStateException] {
 *      |   Future { throw new IllegalStateException }
 *      | }
 * res0: scala.concurrent.Future[org.scalatest.Assertion] = ...
 *
 * scala&gt; res0.value
 * res1: Option[scala.util.Try[org.scalatest.Assertion]] = Some(Success(Succeeded))
 * </pre>
 *
 * <p>
 * Otherwise it fails with an error message similar to those given by <code>assertThrows</code>:
 * </p>
 *
 * <pre class="stREPL">
 * scala&gt; recoverToSucceededIf[IllegalStateException] {
 *      |   Future { throw new RuntimeException }
 *      | }
 * res2: scala.concurrent.Future[org.scalatest.Assertion] = ...
 *
 * scala&gt; res2.value
 * res3: Option[scala.util.Try[org.scalatest.Assertion]] =
 *     Some(Failure(org.scalatest.exceptions.TestFailedException: Expected exception
 *       java.lang.IllegalStateException to be thrown, but java.lang.RuntimeException
 *       was thrown))
 *
 * scala&gt; recoverToSucceededIf[IllegalStateException] {
 *      |   Future { 42 }
 *      | }
 * res4: scala.concurrent.Future[org.scalatest.Assertion] = ...
 *
 * scala&gt; res4.value
 * res5: Option[scala.util.Try[org.scalatest.Assertion]] =
 *     Some(Failure(org.scalatest.exceptions.TestFailedException: Expected exception
 *       java.lang.IllegalStateException to be thrown, but no exception was thrown))
 * </pre>
 *
 * <p>
 * The <code>recoverToExceptionIf</code> method differs from the <code>recoverToSucceededIf</code> in
 * its behavior when the assertion succeeds: <code>recoverToSucceededIf</code> yields a <code>Future[Assertion]</code>,
 * whereas <code>recoverToExceptionIf</code> yields a <code>Future[T]</code>, where <code>T</code> is the
 * expected exception type.
 * </p>
 *
 * <pre class="stHighlight">
 * recoverToExceptionIf[IllegalStateException] { // Result type: Future[IllegalStateException]
 *   emptyStackActor ? Peek
 * }
 * </pre>
 *
 * <p>
 * In other words, <code>recoverToExpectionIf</code> is to
 * <a href="Assertions.html#interceptMethod"><code>intercept</code></a> as
 * <code>recovertToSucceededIf</code> is to <a href="Assertions.html#assertThrowsMethod"><code>assertThrows</code></a>. The first one allows you to
 * perform further assertions on the expected exception. The second one gives you a result type that will satisfy the type checker
 * at the end of the test body. Here's an example showing <code>recoverToExceptionIf</code> in the REPL:
 * </p>
 *
 * <pre class="stREPL">
 * scala&gt; val futureEx =
 *      |   recoverToExceptionIf[IllegalStateException] {
 *      |     Future { throw new IllegalStateException("hello") }
 *      |   }
 * futureEx: scala.concurrent.Future[IllegalStateException] = ...
 *
 * scala&gt; futureEx.value
 * res6: Option[scala.util.Try[IllegalStateException]] =
 *     Some(Success(java.lang.IllegalStateException: hello))
 *
 * scala&gt; futureEx map { ex =&gt; assert(ex.getMessage == "world") }
 * res7: scala.concurrent.Future[org.scalatest.Assertion] = ...
 *
 * scala&gt; res7.value
 * res8: Option[scala.util.Try[org.scalatest.Assertion]] =
 *     Some(Failure(org.scalatest.exceptions.TestFailedException: "[hello]" did not equal "[world]"))
 * </pre>
 *
 * <a name="ignoredTests"></a><h2>Ignored tests</h2>
 *
 * <p>
 * To support the common use case of temporarily disabling a test, with the
 * good intention of resurrecting the test at a later time, <code>AsyncFreeSpec</code> adds a method
 * <code>ignore</code> to strings that can be used instead of <code>in</code> to register a test. For example, to temporarily
 * disable the test with the name <code>"addSoon will eventually compute a sum of passed Ints"</code>, just
 * change &ldquo;<code>in</code>&rdquo; into &#8220;<code>ignore</code>,&#8221; like this:
 * </p>
 *
 * <pre class="stHighlight">
 * package org.scalatest.examples.asyncfreespec.ignore
 *
 * import org.scalatest.AsyncFreeSpec
 * import scala.concurrent.Future
 *
 * class AddSpec extends AsyncFreeSpec {
 *
 *   def addSoon(addends: Int*): Future[Int] = Future { addends.sum }
 *
 *   "addSoon" - {
 *     "will eventually compute a sum of passed Ints" ignore {
 *       val futureSum: Future[Int] = addSoon(1, 2)
 *       // You can map assertions onto a Future, then return
 *       // the resulting Future[Assertion] to ScalaTest:
 *       futureSum map { sum =&gt; assert(sum == 3) }
 *     }
 *   }
 *
 *   def addNow(addends: Int*): Int = addends.sum
 *
 *   "addNow" - {
 *     "will immediately compute a sum of passed Ints" in {
 *       val sum: Int = addNow(1, 2)
 *       // You can also write synchronous tests. The body
 *       // must have result type Assertion:
 *       assert(sum == 3)
 *     }
 *   }
 * }
 * </pre>
 *
 * <p>
 * If you run this version of <code>AddSpec</code> with:
 * </p>
 *
 * <pre class="stREPL">
 * scala&gt; org.scalatest.run(new AddSpec)
 * </pre>
 *
 * <p>
 * It will run only the second test and report that the first test was ignored:
 * </p>
 *
 * <pre class="stREPL">
 * <span class="stGreen">AddSpec:</span>
 * <span class="stGreen">addSoon</span>
 * <span class="stYellow">- will eventually compute a sum of passed Ints !!! IGNORED !!!</span>
 * <span class="stGreen">addNow</span>
 * <span class="stGreen">- will immediately compute a sum of passed Ints</span>
 * </pre>
 *
 * <p>
 * If you wish to temporarily ignore an entire suite of tests, you can (on the JVM, not Scala.js) annotate the test class with <code>@Ignore</code>, like this:
 * </p>
 *
 * <pre class="stHighlight">
 * package org.scalatest.examples.asyncfreespec.ignoreall
 *
 * import org.scalatest.AsyncFreeSpec
 * import scala.concurrent.Future
 * import org.scalatest.Ignore
 *
 * @Ignore
 * class AddSpec extends AsyncFreeSpec {
 *
 *   def addSoon(addends: Int*): Future[Int] = Future { addends.sum }
 *
 *   "addSoon" - {
 *     "will eventually compute a sum of passed Ints" in {
 *       val futureSum: Future[Int] = addSoon(1, 2)
 *       // You can map assertions onto a Future, then return
 *       // the resulting Future[Assertion] to ScalaTest:
 *       futureSum map { sum =&gt; assert(sum == 3) }
 *     }
 *   }
 *
 *   def addNow(addends: Int*): Int = addends.sum
 *
 *   "addNow" - {
 *     "will immediately compute a sum of passed Ints" in {
 *       val sum: Int = addNow(1, 2)
 *       // You can also write synchronous tests. The body
 *       // must have result type Assertion:
 *       assert(sum == 3)
 *     }
 *   }
 * }
 * </pre>
 *
 * <p>
 * When you mark a test class with a tag annotation, ScalaTest will mark each test defined in that class with that tag.
 * Thus, marking the <code>AddSpec</code> in the above example with the <code>@Ignore</code> tag annotation means that both tests
 * in the class will be ignored. If you run the above <code>AddSpec</code> in the Scala interpreter, you'll see:
 * </p>
 *
 * <pre class="stREPL">
 * <span class="stGreen">AddSpec:</span>
 * <span class="stGreen">addSoon</span>
 * <span class="stYellow">- will eventually compute a sum of passed Ints !!! IGNORED !!!</span>
 * <span class="stGreen">addNow</span>
 * <span class="stYellow">- will immediately compute a sum of passed Ints !!! IGNORED !!!</span>
 * </pre>
 *
 * <p>
 * Note that marking a test class as ignored won't prevent it from being discovered by ScalaTest. Ignored classes
 * will be discovered and run, and all their tests will be reported as ignored. This is intended to keep the ignored
 * class visible, to encourage the developers to eventually fix and &ldquo;un-ignore&rdquo; it. If you want to
 * prevent a class from being discovered at all (on the JVM, not Scala.js), use the <a href="DoNotDiscover.html"><code>DoNotDiscover</code></a>
 * annotation instead.
 * </p>
 *
 * <p>
 * If you want to ignore all tests of a suite on Scala.js, where annotations can't be inspected at runtime, you'll need
 * to change <code>it</code> to <code>ignore</code> at each test site. To make a suite non-discoverable on Scala.js, ensure it
 * does not declare a public no-arg constructor.  You can either declare a public constructor that takes one or more
 * arguments, or make the no-arg constructor non-public.  Because this technique will also make the suite non-discoverable
 * on the JVM, it is a good approach for suites you want to run (but not be discoverable) on both Scala.js and the JVM.
 * </p>
 *
 * <a name="informers"></a><h2>Informers</h2>
 *
 * <p>
 * One of the parameters to <code>AsyncFreeSpec</code>'s <code>run</code> method is a <a href="Reporter.html"><code>Reporter</code></a>, which
 * will collect and report information about the running suite of tests.
 * Information about suites and tests that were run, whether tests succeeded or failed, 
 * and tests that were ignored will be passed to the <code>Reporter</code> as the suite runs.
 * Most often the reporting done by default by <code>AsyncFreeSpec</code>'s methods will be sufficient, but
 * occasionally you may wish to provide custom information to the <code>Reporter</code> from a test.
 * For this purpose, an <a href="Informer.html"><code>Informer</code></a> that will forward information to the current <code>Reporter</code>
 * is provided via the <code>info</code> parameterless method.
 * You can pass the extra information to the <code>Informer</code> via its <code>apply</code> method.
 * The <code>Informer</code> will then pass the information to the <code>Reporter</code> via an <a href="events/InfoProvided.html"><code>InfoProvided</code></a> event.
 * </p>
 * 
 * <p>
 * One use case for the <code>Informer</code> is to pass more information about a specification to the reporter. For example,
 * the <a href="GivenWhenThen.html"><code>GivenWhenThen</code></a> trait provides methods that use the implicit <code>info</code> provided by <code>AsyncFreeSpec</code>
 * to pass such information to the reporter. Here's an example:
 * </p>
 *
 * <pre class="stHighlight">
 * package org.scalatest.examples.asyncfreespec.info
 * 
 * import collection.mutable
 * import org.scalatest._
 * 
 * class SetSpec extends AsyncFreeSpec with GivenWhenThen {
 *   
 *   "A mutable Set" - {
 *     "should allow an element to be added" in {
 *       Given("an empty mutable Set")
 *       val set = mutable.Set.empty[String]
 * 
 *       When("an element is added")
 *       set += "clarity"
 * 
 *       Then("the Set should have size 1")
 *       assert(set.size === 1)
 * 
 *       And("the Set should contain the added element")
 *       assert(set.contains("clarity"))
 * 
 *       info("That's all folks!")
 *       succeed
 *     }
 *   }
 * }
 * </pre>
 *
 * <p>
 * If you run this <code>AsyncFreeSpec</code> from the interpreter, you will see the following output:
 * </p>
 *
 * <pre class="stREPL">
 * scala&gt; org.scalatest.run(new SetSpec)
 * <span class="stGreen">A mutable Set
 * - should allow an element to be added
 *   + Given an empty mutable Set 
 *   + When an element is added 
 *   + Then the Set should have size 1 
 *   + And the Set should contain the added element 
 *   + That's all folks! </span>
 * </pre>
 *
 * <a name="documenters"></a><h2>Documenters</h2>
 *
 * <p>
 * <code>AsyncFreeSpec</code> also provides a <code>markup</code> method that returns a <a href="Documenter.html"><code>Documenter</code></a>, which allows you to send
 * to the <code>Reporter</code> text formatted in <a href="http://daringfireball.net/projects/markdown/" target="_blank">Markdown syntax</a>.
 * You can pass the extra information to the <code>Documenter</code> via its <code>apply</code> method.
 * The <code>Documenter</code> will then pass the information to the <code>Reporter</code> via an <a href="events/MarkupProvided.html"><code>MarkupProvided</code></a> event.
 * </p>
 *
 * <p>
 * Here's an example <code>AsyncFreeSpec</code> that uses <code>markup</code>:
 * </p>
 *
 * <pre class="stHighlight">
 * package org.scalatest.examples.asyncfreespec.markup
 *
 * import collection.mutable
 * import org.scalatest._
 *
 * class SetSpec extends AsyncFreeSpec with GivenWhenThen {
 *
 *   markup { """
 *
 * Mutable Set
 * -----------
 *
 * A set is a collection that contains no duplicate elements.
 *
 * To implement a concrete mutable set, you need to provide implementations
 * of the following methods:
 *
 *     def contains(elem: A): Boolean
 *     def iterator: Iterator[A]
 *     def += (elem: A): this.type
 *     def -= (elem: A): this.type
 *
 * If you wish that methods like `take`,
 * `drop`, `filter` return the same kind of set,
 * you should also override:
 *
 *     def empty: This
 *
 * It is also good idea to override methods `foreach` and
 * `size` for efficiency.
 *
 *   """ }
 *
 *   "A mutable Set" - {
 *     "should allow an element to be added" in {
 *       Given("an empty mutable Set")
 *       val set = mutable.Set.empty[String]
 *
 *       When("an element is added")
 *       set += "clarity"
 *
 *       Then("the Set should have size 1")
 *       assert(set.size === 1)
 *
 *       And("the Set should contain the added element")
 *       assert(set.contains("clarity"))
 *
 *       markup("This test finished with a **bold** statement!")
 *       succeed
 *     }
 *   }
 * }
 * </pre>
 *
 * <p>
 * Although all of ScalaTest's built-in reporters will display the markup text in some form,
 * the HTML reporter will format the markup information into HTML. Thus, the main purpose of <code>markup</code> is to
 * add nicely formatted text to HTML reports. Here's what the above <code>SetSpec</code> would look like in the HTML reporter:
 * </p>
 *
 * <img class="stScreenShot" src="../../lib/freeSpec.gif">
 *
 * <a name="notifiersAlerters"></a><h2>Notifiers and alerters</h2>
 *
 * <p>
 * ScalaTest records text passed to <code>info</code> and <code>markup</code> during tests, and sends the recorded text in the <code>recordedEvents</code> field of
 * test completion events like <code>TestSucceeded</code> and <code>TestFailed</code>. This allows string reporters (like the standard out reporter) to show
 * <code>info</code> and <code>markup</code> text <em>after</em> the test name in a color determined by the outcome of the test. For example, if the test fails, string
 * reporters will show the <code>info</code> and <code>markup</code> text in red. If a test succeeds, string reporters will show the <code>info</code>
 * and <code>markup</code> text in green. While this approach helps the readability of reports, it means that you can't use <code>info</code> to get status
 * updates from long running tests.
 * </p>
 *
 * <p>
 * To get immediate (<em>i.e.</em>, non-recorded) notifications from tests, you can use <code>note</code> (a <a href="Notifier.html"><code>Notifier</code></a>) and <code>alert</code>
 * (an <a href="Alerter.html"><code>Alerter</code></a>). Here's an example showing the differences:
 * </p>
 *
 * <pre class="stHighlight">
 * package org.scalatest.examples.asyncfreespec.note
 *
 * import collection.mutable
 * import org.scalatest._
 *
 * class SetSpec extends AsyncFreeSpec {
 *
 *   "A mutable Set" - {
 *     "should allow an element to be added" in {
 *
 *       info("info is recorded")
 *       markup("markup is *also* recorded")
 *       note("notes are sent immediately")
 *       alert("alerts are also sent immediately")
 *
 *       val set = mutable.Set.empty[String]
 *       set += "clarity"
 *       assert(set.size === 1)
 *       assert(set.contains("clarity"))
 *     }
 *   }
 * }
 * </pre>
 *
 * <pre class="stREPL">
 * scala&gt; org.scalatest.run(new SetSpec)
 * <span class="stGreen">SetSpec:
 *  A mutable Set
 *    + notes are sent immediately</span>
 *    <span class="stYellow">+ alerts are also sent immediately</span>
 *  <span class="stGreen">- should allow an element to be added
 *    + info is recorded
 *    + markup is *also* recorded</span>
 * </pre>
 *
 * <p>
 * Another example is <a href="tools/Runner$.html#slowpokeNotifications">slowpoke notifications</a>.
 * If you find a test is taking a long time to complete, but you're not sure which test, you can enable 
 * slowpoke notifications. ScalaTest will use an <code>Alerter</code> to fire an event whenever a test has been running
 * longer than a specified amount of time.
 * </p>
 *
 * <p>
 * In summary, use <code>info</code> and <code>markup</code> for text that should form part of the specification output. Use
 * <code>note</code> and <code>alert</code> to send status notifications. (Because the HTML reporter is intended to produce a
 * readable, printable specification, <code>info</code> and <code>markup</code> text will appear in the HTML report, but
 * <code>note</code> and <code>alert</code> text will not.)
 * </p>
 *
 * <a name="pendingTests"></a><h2>Pending tests</h2>
 *
 * <p>
 * A <em>pending test</em> is one that has been given a name but is not yet implemented. The purpose of
 * pending tests is to facilitate a style of testing in which documentation of behavior is sketched
 * out before tests are written to verify that behavior (and often, before the behavior of
 * the system being tested is itself implemented). Such sketches form a kind of specification of
 * what tests and functionality to implement later.
 * </p>
 *
 * <p>
 * To support this style of testing, a test can be given a name that specifies one
 * bit of behavior required by the system being tested. At the end of the test,
 * it can call method <code>pending</code>, which will cause it to complete abruptly with <code>TestPendingException</code>.
 * </p>
 *
 * <p>
 * Because tests in ScalaTest can be designated as pending with <code>TestPendingException</code>, both the test name and any information
 * sent to the reporter when running the test can appear in the report of a test run. (In other words,
 * the code of a pending test is executed just like any other test.) However, because the test completes abruptly
 * with <code>TestPendingException</code>, the test will be reported as pending, to indicate
 * the actual test, and possibly the functionality, has not yet been implemented. Here's an example:
 * </p>
 *
 * <pre class="stHighlight">
 * package org.scalatest.examples.asyncfreespec.pending
 *
 * import org.scalatest.AsyncFreeSpec
 * import scala.concurrent.Future
 *
 * class AddSpec extends AsyncFreeSpec {
 *
 *   def addSoon(addends: Int*): Future[Int] = Future { addends.sum }
 *
 *   "addSoon" - {
 *     "will eventually compute a sum of passed Ints" in (pending)
 *   }
 *
 *   def addNow(addends: Int*): Int = addends.sum
 *
 *   "addNow" - {
 *     "will immediately compute a sum of passed Ints" in {
 *       val sum: Int = addNow(1, 2)
 *       // You can also write synchronous tests. The body
 *       // must have result type Assertion:
 *       assert(sum == 3)
 *     }
 *   }
 * }
 * </pre>
 *
 * <p>
 * (Note: "<code>(pending)</code>" is the body of the test. Thus the test contains just one statement, an invocation
 * of the <code>pending</code> method, which throws <code>TestPendingException</code>.)
 * If you run this version of <code>AddSpec</code> with:
 * </p>
 *
 * <pre class="stREPL">
 * scala&gt; org.scalatest.run(new AddSpec)
 * </pre>
 *
 * <p>
 * It will run both tests, but report that first test is pending. You'll see:
 * </p>
 *
 * <pre class="stREPL">
 * <span class="stGreen">AddSpec:</span>
 * <span class="stGreen">addSoon</span>
 * <span class="stYellow">- will eventually compute a sum of passed Ints (pending)</span>
 * <span class="stGreen">addNow</span>
 * <span class="stGreen">- will immediately compute a sum of passed Ints</span>
 * </pre>
 *
 * <p>
 * One difference between an ignored test and a pending one is that an ignored test is intended to be used during
 * significant refactorings of the code under test, when tests break and you don't want to spend the time to fix
 * all of them immediately. You can mark some of those broken tests as ignored temporarily, so that you can focus the red
 * bar on just failing tests you actually want to fix immediately. Later you can go back and fix the ignored tests.
 * In other words, by ignoring some failing tests temporarily, you can more easily notice failed tests that you actually
 * want to fix. By contrast, a pending test is intended to be used before a test and/or the code under test is written.
 * Pending indicates you've decided to write a test for a bit of behavior, but either you haven't written the test yet, or
 * have only written part of it, or perhaps you've written the test but don't want to implement the behavior it tests
 * until after you've implemented a different bit of behavior you realized you need first. Thus ignored tests are designed
 * to facilitate refactoring of existing code whereas pending tests are designed to facilitate the creation of new code.
 * </p>
 *
 * <p>
 * One other difference between ignored and pending tests is that ignored tests are implemented as a test tag that is
 * excluded by default. Thus an ignored test is never executed. By contrast, a pending test is implemented as a
 * test that throws <code>TestPendingException</code> (which is what calling the <code>pending</code> method does). Thus
 * the body of pending tests are executed up until they throw <code>TestPendingException</code>.
 * </p>
 *
 * <a name="taggingTests"></a><h2>Tagging tests</h2>
 *
 * <p>
 * An <code>AsyncFreeSpec</code>'s tests may be classified into groups by <em>tagging</em> them with string names.
 * As with any suite, when executing an <code>AsyncFreeSpec</code>, groups of tests can
 * optionally be included and/or excluded. To tag an <code>AsyncFreeSpec</code>'s tests,
 * you pass objects that extend class <code>org.scalatest.Tag</code> to methods
 * that register tests. Class <code>Tag</code> takes one parameter, a string name.  If you have
 * created tag annotation interfaces as described in the <a href="Tag.html"><code>Tag</code> documentation</a>, then you
 * will probably want to use tag names on your test functions that match. To do so, simply
 * pass the fully qualified names of the tag interfaces to the <code>Tag</code> constructor. For example, if you've
 * defined a tag annotation interface with fully qualified name,
 * <code>com.mycompany.tags.DbTest</code>, then you could
 * create a matching tag for <code>AsyncFreeSpec</code>s like this:
 * </p>
 *
 * <pre class="stHighlight">
 * package org.scalatest.examples.asyncfreespec.tagging
 *
 * import org.scalatest.Tag
 *
 * object DbTest extends Tag("com.mycompany.tags.DbTest")
 * </pre>
 *
 * <p>
 * Given these definitions, you could place <code>AsyncFreeSpec</code> tests into groups with tags like this:
 * </p>
 *
 * <pre class="stHighlight">
 * import org.scalatest.AsyncFreeSpec
 * import org.scalatest.tagobjects.Slow
 * import scala.concurrent.Future
 *
 * class AddSpec extends AsyncFreeSpec {
 *
 *   def addSoon(addends: Int*): Future[Int] = Future { addends.sum }
 *
 *   "addSoon" - {
 *     "will eventually compute a sum of passed Ints" taggedAs(Slow) in {
 *       val futureSum: Future[Int] = addSoon(1, 2)
 *       // You can map assertions onto a Future, then return
 *       // the resulting Future[Assertion] to ScalaTest:
 *       futureSum map { sum =&gt; assert(sum == 3) }
 *     }
 *   }
 *
 *   def addNow(addends: Int*): Int = addends.sum
 *
 *   "addNow" - {
 *     "will immediately compute a sum of passed Ints" taggedAs(Slow, DbTest) in {
 *
 *       val sum: Int = addNow(1, 2)
 *       // You can also write synchronous tests. The body
 *       // must have result type Assertion:
 *       assert(sum == 3)
 *     }
 *   }
 * }
 * </pre>
 *
 * <p>
 * This code marks both tests with the <code>org.scalatest.tags.Slow</code> tag,
 * and the second test with the <code>com.mycompany.tags.DbTest</code> tag.
 * </p>
 *
 * <p>
 * The <code>run</code> method takes a <code>Filter</code>, whose constructor takes an optional
 * <code>Set[String]</code> called <code>tagsToInclude</code> and a <code>Set[String]</code> called
 * <code>tagsToExclude</code>. If <code>tagsToInclude</code> is <code>None</code>, all tests will be run
 * except those those belonging to tags listed in the
 * <code>tagsToExclude</code> <code>Set</code>. If <code>tagsToInclude</code> is defined, only tests
 * belonging to tags mentioned in the <code>tagsToInclude</code> set, and not mentioned in <code>tagsToExclude</code>,
 * will be run.
 * </p>
 *
 * <p>
 * It is recommended, though not required, that you create a corresponding tag annotation when you
 * create a <code>Tag</code> object. A tag annotation (on the JVM, not Scala.js) allows you to tag all the tests of an <code>AsyncFreeSpec</code> in
 * one stroke by annotating the class. For more information and examples, see the
 * <a href="Tag.html">documentation for class <code>Tag</code></a>. On Scala.js, to tag all tests of a suite, you'll need to
 * tag each test individually at the test site.
 * </p>
 *
 * <a name="sharedFixtures"></a>
 * <h2>Shared fixtures</h2>
 *
 * <p>
 * A test <em>fixture</em> is composed of the objects and other artifacts (files, sockets, database
 * connections, <em>etc.</em>) tests use to do their work.
 * When multiple tests need to work with the same fixtures, it is important to try and avoid
 * duplicating the fixture code across those tests. The more code duplication you have in your
 * tests, the greater drag the tests will have on refactoring the actual production code.
 * </p>
 *
 * <p>
 * ScalaTest recommends three techniques to eliminate such code duplication in async styles:
 * </p>
 *
 * <ul>
 * <li>Refactor using Scala</li>
 * <li>Override <code>withAsyncFixture</code></li>
 * <li>Mix in a <em>before-and-after</em> trait</li>
 * </ul>
 *
 * <p>Each technique is geared towards helping you reduce code duplication without introducing
 * instance <code>var</code>s, shared mutable objects, or other dependencies between tests. Eliminating shared
 * mutable state across tests will make your test code easier to reason about and eliminate the need to
 * synchronize access to shared mutable state on the JVM.
 * </p>
 *
 * <p>
 * The following sections describe these techniques, including explaining the recommended usage
 * for each. But first, here's a table summarizing the options:</p>
 *
 * <table style="border-collapse: collapse; border: 1px solid black">
 *
 * <tr>
 *   <td colspan="2" style="background-color: #CCCCCC; border-width: 1px; padding: 3px; padding-top: 7px; border: 1px solid black; text-align: left">
 *     <strong>Refactor using Scala when different tests need different fixtures.</strong>
 *   </td>
 * </tr>
 *
 * <tr>
 *   <td style="border-width: 1px; padding: 3px; border: 1px solid black; text-align: right">
 *     <a href="#getFixtureMethods">get-fixture methods</a>
 *   </td>
 *   <td style="border-width: 1px; padding: 3px; border: 1px solid black; text-align: left">
 *     The <em>extract method</em> refactor helps you create a fresh instances of mutable fixture objects in each test
 *     that needs them, but doesn't help you clean them up when you're done.
 *   </td>
 * </tr>
 *
 * <tr>
 *   <td style="border-width: 1px; padding: 3px; border: 1px solid black; text-align: right">
 *     <a href="#loanFixtureMethods">loan-fixture methods</a>
 *   </td>
 *   <td style="border-width: 1px; padding: 3px; border: 1px solid black; text-align: left">
 *     Factor out dupicate code with the <em>loan pattern</em> when different tests need different fixtures <em>that must be cleaned up afterwards</em>.
 *   </td>
 * </tr>
 *
 * <tr>
 *   <td colspan="2" style="background-color: #CCCCCC; border-width: 1px; padding: 3px; padding-top: 7px; border: 1px solid black; text-align: left">
 *     <strong>Override <code>withAsyncFixture</code> when most or all tests need the same fixture.</strong>
 *   </td>
 * </tr>
 *
 * <tr>
 *   <td style="border-width: 1px; padding: 3px; border: 1px solid black; text-align: right">
 *     <a href="#withAsyncFixtureNoArgAsyncTest">
 *       <code>withAsyncFixture(NoArgAsyncTest)</code></a>
 *     </td>
 *   <td style="border-width: 1px; padding: 3px; border: 1px solid black; text-align: left">
 *     <p>
 *     The recommended default approach when most or all tests need the same fixture treatment. This general technique
 *     allows you, for example, to perform side effects at the beginning and end of all or most tests,
 *     transform the outcome of tests, retry tests, make decisions based on test names, tags, or other test data.
 *     Use this technique unless:
 *     </p>
 *  <dl>
 *  <dd style="display: list-item; list-style-type: disc; margin-left: 1.2em;">Different tests need different fixtures (refactor using Scala instead)</dd>
 *  <dd style="display: list-item; list-style-type: disc; margin-left: 1.2em;">An exception in fixture code should abort the suite, not fail the test (use a <em>before-and-after</em> trait instead)</dd>
 *  <dd style="display: list-item; list-style-type: disc; margin-left: 1.2em;">You have objects to pass into tests (override <code>withAsyncFixture(<em>One</em>ArgAsyncTest)</code> instead)</dd>
 *  </dl>
 *  </td>
 * </tr>
 *
 * <tr>
 *   <td style="border-width: 1px; padding: 3px; border: 1px solid black; text-align: right">
 *     <a href="#withAsyncFixtureOneArgAsyncTest">
 *       <code>withAsyncFixture(OneArgAsyncTest)</code>
 *     </a>
 *   </td>
 *   <td style="border-width: 1px; padding: 3px; border: 1px solid black; text-align: left">
 *     Use when you want to pass the same fixture object or objects as a parameter into all or most tests.
 *   </td>
 * </tr>
 *
 * <tr>
 *   <td colspan="2" style="background-color: #CCCCCC; border-width: 1px; padding: 3px; padding-top: 7px; border: 1px solid black; text-align: left">
 *     <strong>Mix in a before-and-after trait when you want an aborted suite, not a failed test, if the fixture code fails.</strong>
 *   </td>
 * </tr>
 *
 * <tr>
 *   <td style="border-width: 1px; padding: 3px; border: 1px solid black; text-align: right">
 *     <a href="#beforeAndAfter"><code>BeforeAndAfter</code></a>
 *   </td>
 *   <td style="border-width: 1px; padding: 3px; border: 1px solid black; text-align: left">
 *     Use this boilerplate-buster when you need to perform the same side-effects before and/or after tests, rather than at the beginning or end of tests.
 *   </td>
 * </tr>
 *
 * <tr>
 *   <td style="border-width: 1px; padding: 3px; border: 1px solid black; text-align: right">
 *     <a href="#composingFixtures"><code>BeforeAndAfterEach</code></a>
 *   </td>
 *   <td style="border-width: 1px; padding: 3px; border: 1px solid black; text-align: left">
 *     Use when you want to <em>stack traits</em> that perform the same side-effects before and/or after tests, rather than at the beginning or end of tests.
 *   </td>
 * </tr>
 *
 * </table>
 *
 * <a name="getFixtureMethods"></a>
 * <h4>Calling get-fixture methods</h4>
 *
 * <p>
 * If you need to create the same mutable fixture objects in multiple tests, and don't need to clean them up after using them, the simplest approach is to write one or
 * more <em>get-fixture</em> methods. A get-fixture method returns a new instance of a needed fixture object (or a holder object containing
 * multiple fixture objects) each time it is called. You can call a get-fixture method at the beginning of each
 * test that needs the fixture, storing the returned object or objects in local variables. Here's an example:
 * </p>
 *
 * <pre class="stHighlight">
 * package org.scalatest.examples.asyncfreespec.getfixture
 *
 * import org.scalatest.AsyncFreeSpec
 * import scala.concurrent.Future
 *
 * class ExampleSpec extends AsyncFreeSpec {
 *
 *   def fixture: Future[String] = Future { "ScalaTest is " }
 *
 *   "Testing" - {
 *     "should be easy" in {
 *       val future = fixture
 *       val result = future map { s =&gt; s + "easy!" }
 *       result map { s =&gt;
 *         assert(s == "ScalaTest is easy!")
 *       }
 *     }
 *
 *     "should be fun" in {
 *       val future = fixture
 *       val result = future map { s =&gt; s + "fun!" }
 *       result map { s =&gt;
 *         assert(s == "ScalaTest is fun!")
 *       }
 *     }
 *   }
 * }
 * </pre>
 *
 * <p>
 * If you need to configure fixture objects differently in different tests, you can pass configuration into the get-fixture method.
 * For example, you could pass in an initial value for a fixture object as a parameter to the get-fixture method.
 * </p>
 *
 * <a name="withAsyncFixtureNoArgAsyncTest"></a>
 * <h4>Overriding <code>withAsyncFixture(NoArgAsyncTest)</code></h4>
 *
 * <p>
 * Although the get-fixture method approach takes care of setting up a fixture at the beginning of each
 * test, it doesn't address the problem of cleaning up a fixture at the end of the test. If you just need to perform a side-effect at the beginning or end of
 * a test, and don't need to actually pass any fixture objects into the test, you can override <code>withAsyncFixture(NoArgAsyncTest)</code>, a
 * method defined in trait <a href="AsyncSuite.html"><code>AsyncSuite</code></a>, a supertrait of <code>AsyncFreeSpec</code>.
 * </p>
 *
 * <p>
 * Trait <code>AsyncFreeSpec</code>'s <code>runTest</code> method passes a no-arg async test function to
 * <code>withAsyncFixture(NoArgAsyncTest)</code>. It is <code>withAsyncFixture</code>'s
 * responsibility to invoke that test function. The default implementation of <code>withAsyncFixture</code> simply
 * invokes the function and returns the result, like this:
 * </p>
 *
 * <pre class="stHighlight">
 * // Default implementation in trait AsyncSuite
 * protected def withAsyncFixture(test: NoArgAsyncTest): Future[Outcome] = {
 *   test()
 * }
 * </pre>
 *
 * <p>
 * You can, therefore, override <code>withAsyncFixture</code> to perform setup before invoking the test function,
 * and/or perform cleanup after the test completes. The recommended way to ensure cleanup is performed after a test completes is
 * to use the <code>withCleanup</code> helper method, defined in supertrait <a href="AsyncSuite.html"><code>AsyncSuite</code></a>.
 * The <code>withCleanup</code> method will ensure that
 * cleanup will occur whether future-producing code completes abruptly by throwing an exception, or returns
 * normally yielding a future. In the latter case, <code>withCleanup</code> will register the cleanup code
 * to execute asynchronously when the future completes.
 * </p>
 *
 * <p>
 * The <code>withAsyncFixture</code> method is designed to be stacked, and to enable this, you should always call the <code>super</code> implementation
 * of <code>withAsyncFixture</code>, and let it invoke the test function rather than invoking the test function directly. In other words, instead of writing
 * &ldquo;<code>test()</code>&rdquo;, you should write &ldquo;<code>super.withAsyncFixture(test)</code>&rdquo;, like this:
 * </p>
 *
 * <pre class="stHighlight">
 * // Your implementation
 * override def withAsyncFixture(test: NoArgTest) = {
 *
 *   // Perform setup here
 *
 *   withCleanup {
 *     super.withAsyncFixture(test) // Invoke the test function
 *   } {
 *     // Perform cleanup here
 *   }
 * }
 * </pre>
 *
 * <p>
 * If you have no cleanup to perform, you can write <code>withAsyncFixture</code> like this instead:
 * </p>
 *
 * <pre class="stHighlight">
 * // Your implementation
 * override def withAsyncFixture(test: NoArgTest) = {
 *
 *   // Perform setup here
 *
 *   super.withAsyncFixture(test) // Invoke the test function
 * }
 * </pre>
 *
 * <p>
 * If you want to perform an action only for certain outcomes, you'll need to
 * register code performing that action as a callback on the <code>Future</code> using
 * one of <code>Future</code>'s registration methods: <code>onComplete</code>, <code>onSuccess</code>,
 * or <code>onFailure</code>. Note that if a test fails, that will be treated as a
 * <code>scala.util.Success(org.scalatest.Failed)</code>. So if you want to perform an
 * action if a test fails, for example, you'd register the callback using <code>onSuccess</code>.
 * </p>
 *
 * <p>
 * Here's an example in which <code>withAsyncFixture(NoArgAsyncTest)</code> is used to take a
 * snapshot of the working directory if a test fails, and
 * send that information to the standard output stream:
 * </p>
 *
 * <pre class="stHighlight">
 * package org.scalatest.examples.asyncfreespec.noargasynctest
 *
 * import java.io.File
 * import org.scalatest._
 * import scala.concurrent.Future
 *
 * class ExampleSpec extends AsyncFreeSpec {
 *
 *   override def withAsyncFixture(test: NoArgAsyncTest) = {
 *
 *     val futureOutcome = super.withAsyncFixture(test)
 *
 *     futureOutcome onSuccess {
 *       case _: Failed =&gt;
 *         val currDir = new File(".")
 *         val fileNames = currDir.list()
 *         println("Dir snapshot: " + fileNames.mkString(", "))
 *     }
 *
 *     futureOutcome
 *   }
 *
 *   def addSoon(addends: Int*): Future[Int] = Future { addends.sum }
 *
 *   "This test" - {
 *     "should succeed" in {
 *       addSoon(1, 1) map { sum =&gt; assert(sum == 2) }
 *     }
 *
 *     "should fail" in {
 *       addSoon(1, 1) map { sum =&gt; assert(sum == 3) }
 *     }
 *   }
 * }
 * </pre>
 *
 * <p>
 * Running this version of <code>ExampleSpec</code> in the interpreter in a directory with two files, <code>hello.txt</code> and <code>world.txt</code>
 * would give the following output:
 * </p>
 *
 * <pre class="stREPL">
 * scala&gt; org.scalatest.run(new ExampleSpec)
 * <span class="stGreen">ExampleSpec:
 * This test
 * - should succeed</span>
 * <span class="stRed">- should fail *** FAILED ***
 *   2 did not equal 3 (<console>:33)</span>
 * </pre>
 *
 * <p>
 * Note that the <a href="Suite$NoArgTest.html"><code>NoArgAsyncTest</code></a> passed to <code>withAsyncFixture</code>, in addition to
 * an <code>apply</code> method that executes the test, also includes the test name and the <a href="ConfigMap.html">config
 * map</a> passed to <code>runTest</code>. Thus you can also use the test name and configuration objects in your <code>withAsyncFixture</code>
 * implementation.
 * </p>
 *
 * <p>
 * Lastly, if you want to transform the outcome in some way in <code>withAsyncFixture</code>, you'll need to use either the
 * <code>map</code> or <code>transform</code> methods of <code>Future</code>, like this:
 * </p>
 *
 * <pre class="stHighlight">
 * // Your implementation
 * override def withAsyncFixture(test: NoArgTest) = {
 *
 *   // Perform setup here
 *
 *   val futureOutcome = super.withAsyncFixture(test) // Invoke the test function
 *
 *   futureOutcome map { outcome =&gt;
 *     // transform the outcome into a new outcome here
 *   }
 * }
 * </pre>
 *
 * <p>
 * Note that a <code>NoArgAsyncTest</code>'s <code>apply</code> method will return a <code>scala.util.Failure</code> only if
 * the test completes abruptly with a "test-fatal" exception (such as <code>OutOfMemoryError</code>) that should
 * cause the suite to abort rather than the test to fail. Thus usually you would use <code>map</code>
 * to transform future outcomes, not <code>transform</code>, so that such test-fatal exceptions pass through
 * unchanged. The suite will abort asynchronously with any exception returned from <code>NoArgAsyncTest</code>'s
 * apply method in a <code>scala.util.Failure</code>.
 * </p>
 *
 * <a name="loanFixtureMethods"></a>
 * <h4>Calling loan-fixture methods</h4>
 *
 * <p>
 * If you need to both pass a fixture object into a test <em>and</em> perform cleanup at the end of the test, you'll need to use the <em>loan pattern</em>.
 * If different tests need different fixtures that require cleanup, you can implement the loan pattern directly by writing <em>loan-fixture</em> methods.
 * A loan-fixture method takes a function whose body forms part or all of a test's code. It creates a fixture, passes it to the test code by invoking the
 * function, then cleans up the fixture after the function returns.
 * </p>
 *
 * <p>
 * The following example shows three tests that use two fixtures, a database and a file. Both require cleanup after, so each is provided via a
 * loan-fixture method. (In this example, the database is simulated with a <code>StringBuffer</code>.)
 * </p>
 *
 * <pre class="stHighlight">
 * package org.scalatest.examples.asyncfreespec.loanfixture
 *
 * import java.util.concurrent.ConcurrentHashMap
 *
 * import scala.concurrent.Future
 * import scala.concurrent.ExecutionContext
 *
 * object DbServer { // Simulating a database server
 *   type Db = StringBuffer
 *   private final val databases = new ConcurrentHashMap[String, Db]
 *   def createDb(name: String): Db = {
 *     val db = new StringBuffer // java.lang.StringBuffer is thread-safe
 *     databases.put(name, db)
 *     db
 *   }
 *   def removeDb(name: String): Unit = {
 *     databases.remove(name)
 *   }
 * }
 *
 * // Defining actor messages
 * sealed abstract class StringOp
 * case object Clear extends StringOp
 * case class Append(value: String) extends StringOp
 * case object GetValue
 *
 * class StringActor { // Simulating an actor
 *   private final val sb = new StringBuilder
 *   def !(op: StringOp): Unit =
 *     synchronized {
 *       op match {
 *         case Append(value) =&gt; sb.append(value)
 *         case Clear =&gt; sb.clear()
 *       }
 *     }
 *   def ?(get: GetValue.type)(implicit c: ExecutionContext): Future[String] =
 *     Future {
 *       synchronized { sb.toString }
 *     }
 * }
 *
 * import org.scalatest._
 * import DbServer._
 * import java.util.UUID.randomUUID
 *
 * class ExampleSpec extends AsyncFreeSpec {
 *
 *   def withDatabase(testCode: Future[Db] =&gt; Future[Assertion]) = {
 *     val dbName = randomUUID.toString // generate a unique db name
 *     val futureDb = Future { createDb(dbName) } // create the fixture
 *     withCleanup {
 *       val futurePopulatedDb =
 *         futureDb map { db =&gt;
 *           db.append("ScalaTest is ") // perform setup
 *         }
 *       testCode(futurePopulatedDb) // "loan" the fixture to the test code
 *     } {
 *       removeDb(dbName) // ensure the fixture will be cleaned up
 *     }
 *   }
 *
 *   def withActor(testCode: StringActor =&gt; Future[Assertion]) = {
 *     val actor = new StringActor
 *     withCleanup {
 *       actor ! Append("ScalaTest is ") // set up the fixture
 *       testCode(actor) // "loan" the fixture to the test code
 *     } {
 *       actor ! Clear // ensure the fixture will be cleaned up
 *     }
 *   }
 *
 *   "Testing" - {
 *     // This test needs the actor fixture
 *     "should be productive" in {
 *       withActor { actor =&gt;
 *         actor ! Append("productive!")
 *         val futureString = actor ? GetValue
 *         futureString map { s =&gt;
 *           assert(s == "ScalaTest is productive!")
 *         }
 *       }
 *     }
 *   }
 *
 *   "Test code" - {
 *     // This test needs the database fixture
 *     "should be readable" in {
 *       withDatabase { futureDb =&gt;
 *         futureDb map { db =&gt;
 *           db.append("readable!")
 *           assert(db.toString == "ScalaTest is readable!")
 *         }
 *       }
 *     }
 *
 *     // This test needs both the actor and the database
 *     "should be clear and concise" in {
 *       withDatabase { futureDb =&gt;
 *         withActor { actor =&gt; // loan-fixture methods compose
 *           actor ! Append("concise!")
 *           val futureString = actor ? GetValue
 *           val futurePair: Future[(Db, String)] =
 *             futureDb zip futureString
 *           futurePair map { case (db, s) =&gt;
 *             db.append("clear!")
 *             assert(db.toString == "ScalaTest is clear!")
 *             assert(s == "ScalaTest is concise!")
 *           }
 *         }
 *       }
 *     }
 *   }
 * }
 * </pre>
 *
 * <p>
 * As demonstrated by the last test, loan-fixture methods compose. Not only do loan-fixture methods allow you to
 * give each test the fixture it needs, they allow you to give a test multiple fixtures and clean everything up afterwards.
 * </p>
 *
 * <p>
 * Also demonstrated in this example is the technique of giving each test its own "fixture sandbox" to play in. When your fixtures
 * involve external side-effects, like creating databases, it is a good idea to give each database a unique name as is
 * done in this example. This keeps tests completely isolated, allowing you to run them in parallel if desired.
 * </p>
 *
 * <a name="withAsyncFixtureOneArgAsyncTest"></a>
 * <h4>Overriding <code>withAsyncFixture(OneArgTest)</code></h4>
 *
 * <p>
 * If all or most tests need the same fixture, you can avoid some of the boilerplate of the loan-fixture method approach by using a
 * <code>fixture.AsyncSuite</code> and overriding <code>withAsyncFixture(OneArgAsyncTest)</code>.
 * Each test in a <code>fixture.AsyncSuite</code> takes a fixture as a parameter, allowing you to pass the fixture into
 * the test. You must indicate the type of the fixture parameter by specifying <code>FixtureParam</code>, and implement a
 * <code>withAsyncFixture</code> method that takes a <code>OneArgAsyncTest</code>. This <code>withAsyncFixture</code> method is responsible for
 * invoking the one-arg async test function, so you can perform fixture set up before invoking and passing
 * the fixture into the test function, and ensure clean up is performed after the test completes.
 * </p>
 *
 * <p>
 * To enable the stacking of traits that define <code>withAsyncFixture(NoArgAsyncTest)</code>, it is a good idea to let
 * <code>withAsyncFixture(NoArgAsyncTest)</code> invoke the test function instead of invoking the test
 * function directly. To do so, you'll need to convert the <code>OneArgAsyncTest</code> to a <code>NoArgAsyncTest</code>. You can do that by passing
 * the fixture object to the <code>toNoArgAsyncTest</code> method of <code>OneArgAsyncTest</code>. In other words, instead of
 * writing &ldquo;<code>test(theFixture)</code>&rdquo;, you'd delegate responsibility for
 * invoking the test function to the <code>withAsyncFixture(NoArgAsyncTest)</code> method of the same instance by writing:
 * </p>
 *
 * <pre>
 * withAsyncFixture(test.toNoArgAsyncTest(theFixture))
 * </pre>
 *
 * <p>
 * Here's a complete example:
 * </p>
 *
 * <pre class="stHighlight">
 * package org.scalatest.examples.asyncfreespec.oneargasynctest
 *
 * import org.scalatest._
 * import scala.concurrent.Future
 * import scala.concurrent.ExecutionContext
 *
 * // Defining actor messages
 * sealed abstract class StringOp
 * case object Clear extends StringOp
 * case class Append(value: String) extends StringOp
 * case object GetValue
 *
 * class StringActor { // Simulating an actor
 *   private final val sb = new StringBuilder
 *   def !(op: StringOp): Unit =
 *     synchronized {
 *       op match {
 *         case Append(value) =&gt; sb.append(value)
 *         case Clear =&gt; sb.clear()
 *       }
 *     }
 *   def ?(get: GetValue.type)(implicit c: ExecutionContext): Future[String] =
 *     Future {
 *       synchronized { sb.toString }
 *     }
 * }
 *
 * class ExampleSpec extends fixture.AsyncFreeSpec {
 *
 *   type FixtureParam = StringActor
 *
 *   def withAsyncFixture(test: OneArgAsyncTest): Future[Outcome] = {
 *
 *     val actor = new StringActor
 *     withCleanup {
 *       actor ! Append("ScalaTest is ") // set up the fixture
 *       withAsyncFixture(test.toNoArgAsyncTest(actor))
 *     } {
 *       actor ! Clear // ensure the fixture will be cleaned up
 *     }
 *   }
 *
 *   "Testing" - {
 *     "should be easy" in { actor =&gt;
 *       actor ! Append("easy!")
 *       val futureString = actor ? GetValue
 *       futureString map { s =&gt;
 *         assert(s == "ScalaTest is easy!")
 *       }
 *     }
 *
 *     "should be fun" in { actor =&gt;
 *       actor ! Append("fun!")
 *       val futureString = actor ? GetValue
 *       futureString map { s =&gt;
 *         assert(s == "ScalaTest is fun!")
 *       }
 *     }
 *   }
 * }
 * </pre>
 *
 * <p>
 * In this example, the tests required one fixture object, a <code>StringActor</code>. If your tests need multiple fixture objects, you can
 * simply define the <code>FixtureParam</code> type to be a tuple containing the objects or, alternatively, a case class containing
 * the objects.  For more information on the <code>withAsyncFixture(OneArgAsyncTest)</code> technique, see
 * the <a href="fixture/AsyncFreeSpec.html">documentation for <code>fixture.AsyncFreeSpec</code></a>.
 * </p>
 *
 * <a name="beforeAndAfter"></a>
 * <h4>Mixing in <code>BeforeAndAfter</code></h4>
 *
 * <p>
 * In all the shared fixture examples shown so far, the activities of creating, setting up, and cleaning up the fixture objects have been
 * performed <em>during</em> the test.  This means that if an exception occurs during any of these activities, it will be reported as a test failure.
 * Sometimes, however, you may want setup to happen <em>before</em> the test starts, and cleanup <em>after</em> the test has completed, so that if an
 * exception occurs during setup or cleanup, the entire suite aborts and no more tests are attempted. The simplest way to accomplish this in ScalaTest is
 * to mix in trait <a href="BeforeAndAfter.html"><code>BeforeAndAfter</code></a>.  With this trait you can denote a bit of code to run before each test
 * with <code>before</code> and/or after each test each test with <code>after</code>, like this:
 * </p>
 *
 * <pre class="stHighlight">
 * package org.scalatest.examples.asyncfreespec.beforeandafter
 *
 * import org.scalatest.AsyncFreeSpec
 * import org.scalatest.BeforeAndAfter
 * import scala.concurrent.Future
 * import scala.concurrent.ExecutionContext
 *
 * // Defining actor messages
 * sealed abstract class StringOp
 * case object Clear extends StringOp
 * case class Append(value: String) extends StringOp
 * case object GetValue
 *
 * class StringActor { // Simulating an actor
 *   private final val sb = new StringBuilder
 *   def !(op: StringOp): Unit =
 *     synchronized {
 *       op match {
 *         case Append(value) =&gt; sb.append(value)
 *         case Clear =&gt; sb.clear()
 *       }
 *     }
 *   def ?(get: GetValue.type)(implicit c: ExecutionContext): Future[String] =
 *     Future {
 *       synchronized { sb.toString }
 *     }
 * }
 *
 * class ExampleSpec extends AsyncFreeSpec with BeforeAndAfter {
 *
 *   final val actor = new StringActor
 *
 *   before {
 *     actor ! Append("ScalaTest is ") // set up the fixture
 *   }
 *
 *   after {
 *     actor ! Clear // clean up the fixture
 *   }
 *
 *   "Testing" - {
 *     "should be easy" in {
 *       actor ! Append("easy!")
 *       val futureString = actor ? GetValue
 *       futureString map { s =&gt;
 *         assert(s == "ScalaTest is easy!")
 *       }
 *     }
 *
 *     "should be fun" in {
 *       actor ! Append("fun!")
 *       val futureString = actor ? GetValue
 *       futureString map { s =&gt;
 *         assert(s == "ScalaTest is fun!")
 *       }
 *     }
 *   }
 * }
 * </pre>
 *
 * <p>
 * Note that the only way <code>before</code> and <code>after</code> code can communicate with test code is via some
 * side-effecting mechanism, commonly by reassigning instance <code>var</code>s or by changing the state of mutable
 * objects held from instance <code>val</code>s (as in this example). If using instance <code>var</code>s or
 * mutable objects held from instance <code>val</code>s you wouldn't be able to run tests in parallel in the same instance
 * of the test class (on the JVM, not Scala.js) unless you synchronized access to the shared, mutable state.
 * </p>
 *
 * <p>
 * Note that on the JVM, if you override ScalaTest's default
 * <a href="#asyncExecutionModel"><em>serial execution context</em></a>, you will likely need to
 * worry about synchronizing access to shared mutable fixture state, because the execution
 * context may assign different threads to process
 * different <code>Future</code> transformations. Although access to mutable state along
 * the same linear chain of <code>Future</code> transformations need not be synchronized,
 * it can be difficult to spot cases where these constraints are violated. The best approach
 * is to use only immutable objects when transforming <code>Future</code>s. When that's not
 * practical, involve only thread-safe mutable objects, as is done in the above example.
 * On Scala.js, by contrast, you need not worry about thread synchronization, because
 * in effect only one thread exists.
 * </p>
 *
 * <p>
 * Although <code>BeforeAndAfter</code> provides a minimal-boilerplate way to execute code before and after tests, it isn't designed to enable stackable
 * traits, because the order of execution would be non-obvious.  If you want to factor out before and after code that is common to multiple test suites, you
 * should use trait <code>BeforeAndAfterEach</code> instead, as shown later in the next section,
 * <a href="#composingFixtures.html">composing fixtures by stacking traits</a>.
 * </p>
 *
 * <a name="composingFixtures"></a><h2>Composing fixtures by stacking traits</h2>
 *
 * <p>
 * In larger projects, teams often end up with several different fixtures that test classes need in different combinations,
 * and possibly initialized (and cleaned up) in different orders. A good way to accomplish this in ScalaTest is to factor the individual
 * fixtures into traits that can be composed using the <em>stackable trait</em> pattern. This can be done, for example, by placing
 * <code>withAsyncFixture</code> methods in several traits, each of which call <code>super.withAsyncFixture</code>. Here's an example in
 * which the <code>StringBuilderActor</code> and <code>StringBufferActor</code> fixtures used in the previous examples have been
 * factored out into two <em>stackable fixture traits</em> named <code>Builder</code> and <code>Buffer</code>:
 * </p>
 *
 * <pre class="stHighlight">
 * package org.scalatest.examples.asyncfreespec.composingwithasyncfixture
 *
 * import org.scalatest._
 * import org.scalatest.SuiteMixin
 * import collection.mutable.ListBuffer
 * import scala.concurrent.Future
 * import scala.concurrent.ExecutionContext
 *
 * // Defining actor messages
 * sealed abstract class StringOp
 * case object Clear extends StringOp
 * case class Append(value: String) extends StringOp
 * case object GetValue
 *
 * class StringBuilderActor { // Simulating an actor
 *   private final val sb = new StringBuilder
 *   def !(op: StringOp): Unit =
 *     synchronized {
 *       op match {
 *         case Append(value) =&gt; sb.append(value)
 *         case Clear =&gt; sb.clear()
 *       }
 *     }
 *   def ?(get: GetValue.type)(implicit c: ExecutionContext): Future[String] =
 *     Future {
 *       synchronized { sb.toString }
 *     }
 * }
 *
 * class StringBufferActor {
 *   private final val buf = ListBuffer.empty[String]
 *   def !(op: StringOp): Unit =
 *     synchronized {
 *       op match {
 *         case Append(value) =&gt; buf += value
 *         case Clear =&gt; buf.clear()
 *       }
 *     }
 *   def ?(get: GetValue.type)(implicit c: ExecutionContext): Future[List[String]] =
 *     Future {
 *       synchronized { buf.toList }
 *     }
 * }
 *
 * trait Builder extends AsyncSuiteMixin { this: AsyncSuite =&gt;
 *
 *   final val builderActor = new StringBuilderActor
 *
 *   abstract override def withAsyncFixture(test: NoArgAsyncTest) = {
 *     builderActor ! Append("ScalaTest is ")
 *     withCleanup {
 *       super.withAsyncFixture(test) // To be stackable, must call super.withAsyncFixture
 *     } {
 *       builderActor ! Clear
 *     }
 *   }
 * }
 *
 * trait Buffer extends AsyncSuiteMixin { this: AsyncSuite =&gt;
 *
 *   final val bufferActor = new StringBufferActor
 *
 *   abstract override def withAsyncFixture(test: NoArgAsyncTest) = {
 *     withCleanup {
 *       super.withAsyncFixture(test) // To be stackable, must call super.withAsyncFixture
 *     } {
 *       bufferActor ! Clear
 *     }
 *   }
 * }
 *
 * class ExampleSpec extends AsyncFreeSpec with Builder with Buffer {
 *
 *   "Testing" - {
 *     "should be easy" in {
 *       builderActor ! Append("easy!")
 *       val futureString = builderActor ? GetValue
 *       val futureList = bufferActor ? GetValue
 *       val futurePair: Future[(String, List[String])] = futureString zip futureList
 *       futurePair map { case (str, lst) =&gt;
 *         assert(str == "ScalaTest is easy!")
 *         assert(lst.isEmpty)
 *         bufferActor ! Append("sweet")
 *         succeed
 *       }
 *     }
 *
 *     "should be fun" in {
 *       builderActor ! Append("fun!")
 *       val futureString = builderActor ? GetValue
 *       val futureList = bufferActor ? GetValue
 *       val futurePair: Future[(String, List[String])] = futureString zip futureList
 *       futurePair map { case (str, lst) =&gt;
 *         assert(str == "ScalaTest is fun!")
 *         assert(lst.isEmpty)
 *         bufferActor ! Append("awesome")
 *         succeed
 *       }
 *     }
 *   }
 * }
 * </pre>
 *
 * <p>
 * By mixing in both the <code>Builder</code> and <code>Buffer</code> traits, <code>ExampleSpec</code> gets both fixtures, which will be
 * initialized before each test and cleaned up after. The order the traits are mixed together determines the order of execution.
 * In this case, <code>Builder</code> is &ldquo;super&rdquo; to <code>Buffer</code>. If you wanted <code>Buffer</code> to be &ldquo;super&rdquo;
 * to <code>Builder</code>, you need only switch the order you mix them together, like this:
 * </p>
 *
 * <pre class="stHighlight">
 * class Example2Spec extends AsyncFreeSpec with Buffer with Builder
 * </pre>
 *
 * <p>
 * If you only need one fixture you mix in only that trait:
 * </p>
 *
 * <pre class="stHighlight">
 * class Example3Spec extends AsyncFreeSpec with Builder
 * </pre>
 *
 * <p>
 * Another way to create stackable fixture traits is by extending the <a href="BeforeAndAfterEach.html"><code>BeforeAndAfterEach</code></a>
 * and/or <a href="BeforeAndAfterAll.html"><code>BeforeAndAfterAll</code></a> traits.
 * <code>BeforeAndAfterEach</code> has a <code>beforeEach</code> method that will be run before each test (like JUnit's <code>setUp</code>),
 * and an <code>afterEach</code> method that will be run after (like JUnit's <code>tearDown</code>).
 * Similarly, <code>BeforeAndAfterAll</code> has a <code>beforeAll</code> method that will be run before all tests,
 * and an <code>afterAll</code> method that will be run after all tests. Here's what the previously shown example would look like if it
 * were rewritten to use the <code>BeforeAndAfterEach</code> methods instead of <code>withAsyncFixture</code>:
 * </p>
 *
 * <pre class="stHighlight">
 * package org.scalatest.examples.asyncfreespec.composingbeforeandaftereach
 *
 * import org.scalatest._
 * import org.scalatest.BeforeAndAfterEach
 * import collection.mutable.ListBuffer
 * import scala.concurrent.Future
 * import scala.concurrent.ExecutionContext
 *
 * // Defining actor messages
 * sealed abstract class StringOp
 * case object Clear extends StringOp
 * case class Append(value: String) extends StringOp
 * case object GetValue
 *
 * class StringBuilderActor { // Simulating an actor
 *   private final val sb = new StringBuilder
 *   def !(op: StringOp): Unit =
 *     synchronized {
 *       op match {
 *         case Append(value) =&gt; sb.append(value)
 *         case Clear =&gt; sb.clear()
 *       }
 *     }
 *   def ?(get: GetValue.type)(implicit c: ExecutionContext): Future[String] =
 *     Future {
 *       synchronized { sb.toString }
 *     }
 * }
 *
 * class StringBufferActor {
 *   private final val buf = ListBuffer.empty[String]
 *   def !(op: StringOp): Unit =
 *     synchronized {
 *       op match {
 *         case Append(value) =&gt; buf += value
 *         case Clear =&gt; buf.clear()
 *       }
 *     }
 *   def ?(get: GetValue.type)(implicit c: ExecutionContext): Future[List[String]] =
 *     Future {
 *       synchronized { buf.toList }
 *     }
 * }
 *
 * trait Builder extends BeforeAndAfterEach { this: Suite =&gt;
 *
 *   final val builderActor = new StringBuilderActor
 *
 *   override def beforeEach() {
 *     builderActor ! Append("ScalaTest is ")
 *     super.beforeEach() // To be stackable, must call super.beforeEach
 *   }
 *
 *   override def afterEach() {
 *     try super.afterEach() // To be stackable, must call super.afterEach
 *     finally builderActor ! Clear
 *   }
 * }
 *
 * trait Buffer extends BeforeAndAfterEach { this: Suite =&gt;
 *
 *   final val bufferActor = new StringBufferActor
 *
 *   override def afterEach() {
 *     try super.afterEach() // To be stackable, must call super.afterEach
 *     finally bufferActor ! Clear
 *   }
 * }
 *
 * class ExampleSpec extends AsyncFreeSpec with Builder with Buffer {
 *
 *   "Testing" - {
 *
 *     "should be easy" in {
 *       builderActor ! Append("easy!")
 *       val futureString = builderActor ? GetValue
 *       val futureList = bufferActor ? GetValue
 *       val futurePair: Future[(String, List[String])] = futureString zip futureList
 *       futurePair map { case (str, lst) =&gt;
 *         assert(str == "ScalaTest is easy!")
 *         assert(lst.isEmpty)
 *         bufferActor ! Append("sweet")
 *         succeed
 *       }
 *     }
 *
 *     "should be fun" in {
 *       builderActor ! Append("fun!")
 *       val futureString = builderActor ? GetValue
 *       val futureList = bufferActor ? GetValue
 *       val futurePair: Future[(String, List[String])] = futureString zip futureList
 *       futurePair map { case (str, lst) =&gt;
 *         assert(str == "ScalaTest is fun!")
 *         assert(lst.isEmpty)
 *         bufferActor ! Append("awesome")
 *         succeed
 *       }
 *     }
 *   }
 * }
 * </pre>
 *
 * <p>
 * To get the same ordering as <code>withAsyncFixture</code>, place your <code>super.beforeEach</code> call at the end of each
 * <code>beforeEach</code> method, and the <code>super.afterEach</code> call at the beginning of each <code>afterEach</code>
 * method, as shown in the previous example. It is a good idea to invoke <code>super.afterEach</code> in a <code>try</code>
 * block and perform cleanup in a <code>finally</code> clause, as shown in the previous example, because this ensures the
 * cleanup code is performed even if <code>super.afterEach</code> throws an exception.
 * </p>
 *
 * <p>
 * The difference between stacking traits that extend <code>BeforeAndAfterEach</code> versus traits that implement <code>withAsyncFixture</code> is
 * that setup and cleanup code happens before and after the test in <code>BeforeAndAfterEach</code>, but at the beginning and
 * end of the test in <code>withAsyncFixture</code>. Thus if a <code>withAsyncFixture</code> method completes abruptly with an exception, it is
 * considered a failed test. By contrast, if any of the <code>beforeEach</code> or <code>afterEach</code> methods of <code>BeforeAndAfterEach</code>
 * complete abruptly, it is considered an aborted suite, which will result in a <a href="events/SuiteAborted.html"><code>SuiteAborted</code></a> event.
 * </p>
 *
 * <a name="sharedTests"></a><h2>Shared tests</h2>
 *
 * <p>
 * Sometimes you may want to run the same test code on different fixture objects. In other words, you may want to write tests that are "shared"
 * by different fixture objects.
 * To accomplish this in an <code>AsyncFreeSpec</code>, you first place shared tests in
 * <em>behavior functions</em>. These behavior functions will be
 * invoked during the construction phase of any <code>AsyncFreeSpec</code> that uses them, so that the tests they contain will
 * be registered as tests in that <code>AsyncFreeSpec</code>.
 * For example, given this <code>StackActor</code> class:
 * </p>
 *
 * <pre class="stHighlight">
 * package org.scalatest.examples.asyncfreespec.sharedtests
 *
 * import scala.collection.mutable.ListBuffer
 * import scala.concurrent.Future
 * import scala.concurrent.ExecutionContext
 *
 * // Stack operations
 * case class Push[T](value: T)
 * sealed abstract class StackOp
 * case object Pop extends StackOp
 * case object Peek extends StackOp
 * case object Size extends StackOp
 *
 * // Stack info
 * case class StackInfo[T](top: Option[T], size: Int, max: Int) {
 *   require(size &gt; 0, "size was less than zero")
 *   require(max &gt;= size, "max was less than size")
 *   val isFull: Boolean = size == max
 *   val isEmpty: Boolean = size == 0
 * }
 *
 * class StackActor[T](Max: Int, name: String) {
 *
 *   private final val buf = new ListBuffer[T]
 *
 *   def !(push: Push[T]): Unit =
 *     synchronized {
 *       if (buf.size != Max)
 *         buf.prepend(push.value)
 *       else
 *         throw new IllegalStateException("can't push onto a full stack")
 *     }
 *
 *   def ?(op: StackOp)(implicit c: ExecutionContext): Future[StackInfo[T]] =
 *     synchronized {
 *       op match {
 *         case Pop =&gt;
 *           Future {
 *             if (buf.size != 0)
 *               StackInfo(Some(buf.remove(0)), buf.size, Max)
 *             else
 *               throw new IllegalStateException("can't pop an empty stack")
 *           }
 *         case Peek =&gt;
 *           Future {
 *             if (buf.size != 0)
 *               StackInfo(Some(buf(0)), buf.size, Max)
 *             else
 *               throw new IllegalStateException("can't peek an empty stack")
 *           }
 *         case Size =&gt;
 *           Future { StackInfo(None, buf.size, Max) }
 *       }
 *     }
 *
 *   override def toString: String = name
 * }
 * </pre>
 *
 * <p>
 * You may want to test the stack represented by the <code>StackActor</code> class in different states: empty, full, with one item, with one item less than capacity,
 * <em>etc</em>. You may find you have several tests that make sense any time the stack is non-empty. Thus you'd ideally want to run
 * those same tests for three stack fixture objects: a full stack, a stack with a one item, and a stack with one item less than
 * capacity. With shared tests, you can factor these tests out into a behavior function, into which you pass the
 * stack fixture to use when running the tests. So in your <code>AsyncFreeSpec</code> for <code>StackActor</code>, you'd invoke the
 * behavior function three times, passing in each of the three stack fixtures so that the shared tests are run for all three fixtures.
 * </p>
 *
 * <p>
 * You can define a behavior function that encapsulates these shared tests inside the <code>AsyncFreeSpec</code> that uses them. If they are shared
 * between different <code>AsyncFreeSpec</code>s, however, you could also define them in a separate trait that is mixed into
 * each <code>AsyncFreeSpec</code> that uses them.
 * <a name="StackBehaviors">For</a> example, here the <code>nonEmptyStackActor</code> behavior function (in this case, a
 * behavior <em>method</em>) is defined in a trait along with another
 * method containing shared tests for non-full stacks:
 * </p>
 *
 * <pre class="stHighlight">
 * import org.scalatest.AsyncFreeSpec
 *
 * trait AsyncFreeSpecStackBehaviors { this: AsyncFreeSpec =>
 *
 *   def nonEmptyStackActor(createNonEmptyStackActor: => StackActor[Int],
 *         lastItemAdded: Int, name: String): Unit = {
 *
 *     ("return non-empty StackInfo when Size is fired at non-empty stack actor: " + name) in {
 *       val stackActor = createNonEmptyStackActor
 *       val futureStackInfo = stackActor ? Size
 *       futureStackInfo map { stackInfo =>
 *         assert(!stackInfo.isEmpty)
 *       }
 *     }
 *
 *     ("return before and after StackInfo that has existing size and lastItemAdded as top when Peek is fired at non-empty stack actor: " + name) in {
 *       val stackActor = createNonEmptyStackActor
 *       val futurePair: Future[(StackInfo[Int], StackInfo[Int])] =
 *         for {
 *           beforePeek <- stackActor ? Size
 *           afterPeek <- stackActor ? Peek
 *         } yield (beforePeek, afterPeek)
 *       futurePair map { case (beforePeek, afterPeek) =>
 *         assert(afterPeek.top == Some(lastItemAdded))
 *         assert(afterPeek.size == beforePeek.size)
 *       }
 *     }
 *
 *     ("return before and after StackInfo that has existing size - 1 and lastItemAdded as top when Pop is fired at non-empty stack actor: " + name) in {
 *       val stackActor = createNonEmptyStackActor
 *       val futurePair: Future[(StackInfo[Int], StackInfo[Int])] =
 *         for {
 *           beforePop <- stackActor ? Size
 *           afterPop <- stackActor ? Pop
 *         } yield (beforePop, afterPop)
 *       futurePair map { case (beforePop, afterPop) =>
 *         assert(afterPop.top == Some(lastItemAdded))
 *         assert(afterPop.size == beforePop.size - 1)
 *       }
 *     }
 *   }
 *
 *   def nonFullStackActor(createNonFullStackActor: => StackActor[Int], name: String): Unit = {
 *
 *     ("return non-full StackInfo when Size is fired at non-full stack actor: " + name) in {
 *       val stackActor = createNonFullStackActor
 *       val futureStackInfo = stackActor ? Size
 *       futureStackInfo map { stackInfo =>
 *         assert(!stackInfo.isFull)
 *       }
 *     }
 *
 *     ("return before and after StackInfo that has existing size + 1 and new item as top when Push is fired at non-full stack actor: " + name) in {
 *       val stackActor = createNonFullStackActor
 *       val futurePair: Future[(StackInfo[Int], StackInfo[Int])] =
 *         for {
 *           beforePush <- stackActor ? Size
 *           afterPush <- { stackActor ! Push(7); stackActor ? Peek }
 *         } yield (beforePush, afterPush)
 *       futurePair map { case (beforePush, afterPush) =>
 *         assert(afterPush.top == Some(7))
 *         assert(afterPush.size == beforePush.size + 1)
 *       }
 *     }
 *   }
 * }
 * </pre>
 *
 * <p>
 * Given these behavior functions, you could invoke them directly, but <code>AsyncFreeSpec</code> offers a DSL for the purpose,
 * which looks like this:
 * </p>
 *
 * <pre class="stHighlight">
 * behave like nonEmptyStackActor(almostEmptyStackActor, LastValuePushed, almostEmptyStackActorName)
 * </pre>
 *
 * <p>
 * Here's an example:
 * </p>
 *
 * <pre class="stHighlight">
 * class StackSpec extends AsyncFreeSpec with AsyncFreeSpecStackBehaviors {
 *
 *   val Max = 10
 *   val LastValuePushed = Max - 1
 *
 *   // Stack fixture creation methods
 *   val emptyStackActorName = "empty stack actor"
 *   def emptyStackActor = new StackActor[Int](Max, emptyStackActorName )
 *
 *   val fullStackActorName = "full stack actor"
 *   def fullStackActor = {
 *     val stackActor = new StackActor[Int](Max, fullStackActorName )
 *     for (i <- 0 until Max)
 *       stackActor ! Push(i)
 *     stackActor
 *   }
 *
 *   val almostEmptyStackActorName = "almost empty stack actor"
 *   def almostEmptyStackActor = {
 *     val stackActor = new StackActor[Int](Max, almostEmptyStackActorName )
 *     stackActor ! Push(LastValuePushed)
 *     stackActor
 *   }
 *
 *   val almostFullStackActorName = "almost full stack actor"
 *   def almostFullStackActor = {
 *     val stackActor = new StackActor[Int](Max, almostFullStackActorName)
 *     for (i <- 1 to LastValuePushed)
 *       stackActor ! Push(i)
 *     stackActor
 *   }
 *
 *   "A Stack" - {
 *     "(when empty)" - {
 *       "should be empty" in {
 *         val stackActor = emptyStackActor
 *         val futureStackInfo = stackActor ? Size
 *         futureStackInfo map { stackInfo =>
 *           assert(stackInfo.isEmpty)
 *         }
 *       }
 *
 *       "should complain on peek" in {
 *         recoverToSucceededIf[IllegalStateException] {
 *           emptyStackActor ? Peek
 *         }
 *       }
 *
 *       "should complain on pop" in {
 *         recoverToSucceededIf[IllegalStateException] {
 *           emptyStackActor ? Pop
 *         }
 *       }
 *     }
 *
<<<<<<< HEAD
 *     "(with one item)" - {
 *       "should" - {
 *         behave like nonEmptyStackActor(almostEmptyStackActor, LastValuePushed, almostEmptyStackActorName)
 *         behave like nonFullStackActor(almostEmptyStackActor, almostEmptyStackActorName)
 *       }
 *     }
 *
 *     "(with one item less than capacity)" - {
 *       "should" - {
 *         behave like nonEmptyStackActor(almostFullStackActor, LastValuePushed, almostFullStackActorName)
 *         behave like nonFullStackActor(almostFullStackActor, almostFullStackActorName)
 *       }
=======
 *     "(with non-empty)" - {
 *       behave like nonEmptyStackActor(almostEmptyStackActor, LastValuePushed, almostEmptyStackActorName)
 *       behave like nonFullStackActor(almostEmptyStackActor, almostEmptyStackActorName)
 *       behave like nonEmptyStackActor(almostFullStackActor, LastValuePushed, almostFullStackActorName)
 *       behave like nonFullStackActor(almostFullStackActor, almostFullStackActorName)
>>>>>>> 61e3561b
 *     }
 *
 *     "(full)" - {
 *
 *       "should be full" in {
 *         val stackActor = fullStackActor
 *         val futureStackInfo = stackActor ? Size
 *         futureStackInfo map { stackInfo =>
 *           assert(stackInfo.isFull)
 *         }
 *       }
 *
 *       "should" - {
 *         behave like nonEmptyStackActor(fullStackActor, LastValuePushed, fullStackActorName)
 *       }
 *
 *       "should complain on a push" in {
 *         val stackActor = fullStackActor
 *         assertThrows[IllegalStateException] {
 *           stackActor ! Push(10)
 *         }
 *       }
 *     }
 *   }
 * }
 * </pre>
 *
 * <p>
 * If you load these classes into the Scala interpreter (with scalatest's JAR file on the class path), and execute it,
 * you'll see:
 * </p>
 *
 * <pre class="stREPL">
 * scala&gt; org.scalatest.run(new StackSpec)
 * <span class="stGreen">StackSpec:
 * A Stack
 *   (when empty)
 *   - should be empty
 *   - should complain on peek
 *   - should complain on pop
<<<<<<< HEAD
 *   (with one item)
 *     should
 *     - return non-empty StackInfo when Size is fired at non-empty stack actor: almost empty stack actor
 *     - return before and after StackInfo that has existing size and lastItemAdded as top when Peek is fired at non-empty stack actor: almost empty stack actor
 *     - return before and after StackInfo that has existing size - 1 and lastItemAdded as top when Pop is fired at non-empty stack actor: almost empty stack actor
 *     - return non-full StackInfo when Size is fired at non-full stack actor: almost empty stack actor
 *     - return before and after StackInfo that has existing size + 1 and new item as top when Push is fired at non-full stack actor: almost empty stack actor
 *   (with one item less than capacity)
 *     should
 *     - return non-empty StackInfo when Size is fired at non-empty stack actor: almost full stack actor
 *     - return before and after StackInfo that has existing size and lastItemAdded as top when Peek is fired at non-empty stack actor: almost full stack actor
 *     - return before and after StackInfo that has existing size - 1 and lastItemAdded as top when Pop is fired at non-empty stack actor: almost full stack actor
 *     - return non-full StackInfo when Size is fired at non-full stack actor: almost full stack actor
 *     - return before and after StackInfo that has existing size + 1 and new item as top when Push is fired at non-full stack actor: almost full stack actor
 *   (full)
=======
 *   (when non-empty)
 *   - should return non-empty StackInfo when Size is fired at non-empty stack actor: almost empty stack actor
 *   - should return before and after StackInfo that has existing size and lastItemAdded as top when Peek is fired at non-empty stack actor: almost empty stack actor
 *   - should return before and after StackInfo that has existing size - 1 and lastItemAdded as top when Pop is fired at non-empty stack actor: almost empty stack actor
 *   - should return non-full StackInfo when Size is fired at non-full stack actor: almost empty stack actor
 *   - should return before and after StackInfo that has existing size + 1 and new item as top when Push is fired at non-full stack actor: almost empty stack actor
 *   - should return non-empty StackInfo when Size is fired at non-empty stack actor: almost full stack actor
 *   - should return before and after StackInfo that has existing size and lastItemAdded as top when Peek is fired at non-empty stack actor: almost full stack actor
 *   - should return before and after StackInfo that has existing size - 1 and lastItemAdded as top when Pop is fired at non-empty stack actor: almost full stack actor
 *   - should return non-full StackInfo when Size is fired at non-full stack actor: almost full stack actor
 *   - should return before and after StackInfo that has existing size + 1 and new item as top when Push is fired at non-full stack actor: almost full stack actor
 *   (when full)
>>>>>>> 61e3561b
 *   - should be full
 *     should
 *     - return non-empty StackInfo when Size is fired at non-empty stack actor: full stack actor
 *     - return before and after StackInfo that has existing size and lastItemAdded as top when Peek is fired at non-empty stack actor: full stack actor
 *     - return before and after StackInfo that has existing size - 1 and lastItemAdded as top when Pop is fired at non-empty stack actor: full stack actor
 *   - should complain on a push
 * </span>
 * </pre>
 *
 * <p>
 * One thing to keep in mind when using shared tests is that in ScalaTest, each test in a suite must have a unique name.
 * If you register the same tests repeatedly in the same suite, one problem you may encounter is an exception at runtime
 * complaining that multiple tests are being registered with the same test name.
 * Although in an <code>AsyncFreeSpec</code>, the <code>-</code> clause is a nesting construct analogous to
 * <code>AsyncFunSpec</code>'s <code>describe</code> clause, you many sometimes need to do a bit of
 * extra work to ensure that the test names are unique. If a duplicate test name problem shows up in an
 * <code>AsyncFreeSpec</code>, you'll need to pass in a prefix or suffix string to add to each test name. You can call
 * <code>toString</code> on the shared fixture object, or pass this string
 * the same way you pass any other data needed by the shared tests.
 * This is the approach taken by the previous <code>AsyncFreeSpecStackBehaviors</code> example.
 * </p>
 *
 * <p>
 * Given this <code>AsyncFreeSpecStackBehaviors</code> trait, calling it with the <code>almostEmptyStackActor</code> fixture, like this:
 * </p>
 *
 * <pre class="stHighlight">
 * behave like nonEmptyStackActor(almostEmptyStackActor, LastValuePushed, almostEmptyStackActorName)
 * </pre>
 *
 * <p>
 * yields test names:
 * </p>
 *
 * <ul>
 * <li><code>A Stack (when non-empty) should return non-empty StackInfo when Size is fired at non-empty stack actor: almost empty stack actor</code></li>
 * <li><code>A Stack (when non-empty) should return before and after StackInfo that has existing size and lastItemAdded as top when Peek is fired at non-empty stack actor: almost empty stack actor</code></li>
 * <li><code>A Stack (when non-empty) should return before and after StackInfo that has existing size - 1 and lastItemAdded as top when Pop is fired at non-empty stack actor: almost empty stack actor</code></li>
 * </ul>
 *
 * <p>
 * Whereas calling it with the <code>almostFullStackActor</code> fixture, like this:
 * </p>
 *
 * <pre class="stHighlight">
 * behave like nonEmptyStackActor(almostFullStackActor, LastValuePushed, almostFullStackActorName)
 * </pre>
 *
 * <p>
 * yields different test names:
 * </p>
 *
 * <ul>
 * <li><code>A Stack (when non-empty) should return non-empty StackInfo when Size is fired at non-empty stack actor: almost full stack actor</code></li>
 * <li><code>A Stack (when non-empty) should return before and after StackInfo that has existing size and lastItemAdded as top when Peek is fired at non-empty stack actor: almost full stack actor</code></li>
 * <li><code>A Stack (when non-empty) should return before and after StackInfo that has existing size - 1 and lastItemAdded as top when Pop is fired at non-empty stack actor: almost full stack actor</code></li>
 * </ul>
 */
abstract class AsyncFreeSpec extends AsyncFreeSpecLike {

  /**
   * Returns a user friendly string for this suite, composed of the
   * simple name of the class (possibly simplified further by removing dollar signs if added by the Scala interpeter) and, if this suite
   * contains nested suites, the result of invoking <code>toString</code> on each
   * of the nested suites, separated by commas and surrounded by parentheses.
   *
   * @return a user-friendly string for this suite
   */
  override def toString: String = Suite.suiteToString(None, this)
}<|MERGE_RESOLUTION|>--- conflicted
+++ resolved
@@ -2134,7 +2134,6 @@
  *       }
  *     }
  *
-<<<<<<< HEAD
  *     "(with one item)" - {
  *       "should" - {
  *         behave like nonEmptyStackActor(almostEmptyStackActor, LastValuePushed, almostEmptyStackActorName)
@@ -2147,13 +2146,6 @@
  *         behave like nonEmptyStackActor(almostFullStackActor, LastValuePushed, almostFullStackActorName)
  *         behave like nonFullStackActor(almostFullStackActor, almostFullStackActorName)
  *       }
-=======
- *     "(with non-empty)" - {
- *       behave like nonEmptyStackActor(almostEmptyStackActor, LastValuePushed, almostEmptyStackActorName)
- *       behave like nonFullStackActor(almostEmptyStackActor, almostEmptyStackActorName)
- *       behave like nonEmptyStackActor(almostFullStackActor, LastValuePushed, almostFullStackActorName)
- *       behave like nonFullStackActor(almostFullStackActor, almostFullStackActorName)
->>>>>>> 61e3561b
  *     }
  *
  *     "(full)" - {
@@ -2194,7 +2186,6 @@
  *   - should be empty
  *   - should complain on peek
  *   - should complain on pop
-<<<<<<< HEAD
  *   (with one item)
  *     should
  *     - return non-empty StackInfo when Size is fired at non-empty stack actor: almost empty stack actor
@@ -2210,20 +2201,6 @@
  *     - return non-full StackInfo when Size is fired at non-full stack actor: almost full stack actor
  *     - return before and after StackInfo that has existing size + 1 and new item as top when Push is fired at non-full stack actor: almost full stack actor
  *   (full)
-=======
- *   (when non-empty)
- *   - should return non-empty StackInfo when Size is fired at non-empty stack actor: almost empty stack actor
- *   - should return before and after StackInfo that has existing size and lastItemAdded as top when Peek is fired at non-empty stack actor: almost empty stack actor
- *   - should return before and after StackInfo that has existing size - 1 and lastItemAdded as top when Pop is fired at non-empty stack actor: almost empty stack actor
- *   - should return non-full StackInfo when Size is fired at non-full stack actor: almost empty stack actor
- *   - should return before and after StackInfo that has existing size + 1 and new item as top when Push is fired at non-full stack actor: almost empty stack actor
- *   - should return non-empty StackInfo when Size is fired at non-empty stack actor: almost full stack actor
- *   - should return before and after StackInfo that has existing size and lastItemAdded as top when Peek is fired at non-empty stack actor: almost full stack actor
- *   - should return before and after StackInfo that has existing size - 1 and lastItemAdded as top when Pop is fired at non-empty stack actor: almost full stack actor
- *   - should return non-full StackInfo when Size is fired at non-full stack actor: almost full stack actor
- *   - should return before and after StackInfo that has existing size + 1 and new item as top when Push is fired at non-full stack actor: almost full stack actor
- *   (when full)
->>>>>>> 61e3561b
  *   - should be full
  *     should
  *     - return non-empty StackInfo when Size is fired at non-empty stack actor: full stack actor
