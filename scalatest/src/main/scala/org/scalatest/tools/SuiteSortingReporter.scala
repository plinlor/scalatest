/*
 * Copyright 2001-2013 Artima, Inc.
 *
 * Licensed under the Apache License, Version 2.0 (the "License");
 * you may not use this file except in compliance with the License.
 * You may obtain a copy of the License at
 *
 *     http://www.apache.org/licenses/LICENSE-2.0
 *
 * Unless required by applicable law or agreed to in writing, software
 * distributed under the License is distributed on an "AS IS" BASIS,
 * WITHOUT WARRANTIES OR CONDITIONS OF ANY KIND, either express or implied.
 * See the License for the specific language governing permissions and
 * limitations under the License.
 */
package org.scalatest.tools

import org.scalatest._
import org.scalatest.events._
import Reporter.propagateDispose
import scala.collection.mutable.ListBuffer
import scala.annotation.tailrec
import org.scalatest.time.Span
import java.io.PrintStream

private[scalatest] class SuiteSortingReporter(dispatch: Reporter, sortingTimeout: Span, val out: PrintStream) extends CatchReporter with DistributedSuiteSorter {

  case class Slot(suiteId: String, doneEvent: Option[Event], includesDistributedTests: Boolean, testsCompleted: Boolean, ready: Boolean)

  @volatile private var slotListBuf = new ListBuffer[Slot]()
  private val slotMap = collection.mutable.HashMap[String, Slot]()
  // suiteEventMap is suite Id -> events for that suite (should be a Vector)
  private val suiteEventMap = collection.mutable.HashMap[String, Vector[Event]]()
  private val suiteReporterMap = collection.mutable.HashMap[String, Reporter]()

  def registerReporter(suiteId: String, reporter: Reporter): Unit =
    synchronized {
      suiteReporterMap += (suiteId -> reporter)
    }
  
  // Passed slot will always be the head of waitingBuffer
  class TimeoutTask(val slot: Slot) extends TimerTask {
    override def run(): Unit = {
      timeout()
    }
  }
  
  private val timer = new Timer
  private var timeoutTask: Option[TimeoutTask] = None

  def doApply(event: Event): Unit = {
    synchronized {
      event match {
        case suiteStarting: SuiteStarting =>
          // if distributingTests is called (in case of the suite is ParallelTestExecution), the slot is already exists
          val slot = slotMap.get(suiteStarting.suiteId) match {
            case Some(s) => s
            case None => 
              val newSlot = Slot(suiteStarting.suiteId, None, false, false, false)
              slotMap.put(suiteStarting.suiteId, newSlot)
              newSlot
          }
          slotListBuf += slot
          // if it is the head, we should start the timer, because it is possible that this slot has no event coming later and it keeps blocking 
          // without the timer.
          if (slotListBuf.size == 1) 
            scheduleTimeoutTask()
          handleTestEvents(suiteStarting.suiteId, suiteStarting)

        case suiteCompleted: SuiteCompleted =>
          handleSuiteEvents(suiteCompleted.suiteId, suiteCompleted)
        case suiteAborted: SuiteAborted =>
          handleSuiteEvents(suiteAborted.suiteId, suiteAborted)
        case testStarting: TestStarting =>
          handleTestEvents(testStarting.suiteId, testStarting)
        case testIgnored: TestIgnored =>
          handleTestEvents(testIgnored.suiteId, testIgnored)
        case testSucceeded: TestSucceeded =>
          handleTestEvents(testSucceeded.suiteId, testSucceeded)
        case testFailed: TestFailed =>
          handleTestEvents(testFailed.suiteId, testFailed)
        case testPending: TestPending =>
          handleTestEvents(testPending.suiteId, testPending)
        case testCanceled: TestCanceled =>
          handleTestEvents(testCanceled.suiteId, testCanceled)
        case infoProvided: InfoProvided =>
          infoProvided.nameInfo match {
            case Some(nameInfo) =>
              handleTestEvents(nameInfo.suiteId, infoProvided)
            case None => // Under what condition will reach here?
              dispatch(infoProvided)
          }
        case alertProvided: AlertProvided => // TODO: Maybe these should just fly out the door immediately. I think they should.
          alertProvided.nameInfo match {
            case Some(nameInfo) =>
              handleTestEvents(nameInfo.suiteId, alertProvided)
            case None => 
              dispatch(alertProvided)
          }
        case noteProvided: NoteProvided =>
          noteProvided.nameInfo match {
            case Some(nameInfo) =>
              handleTestEvents(nameInfo.suiteId, noteProvided)
            case None =>
              dispatch(noteProvided)
          }
        case markupProvided: MarkupProvided =>
          markupProvided.nameInfo match {
            case Some(nameInfo) =>
              handleTestEvents(nameInfo.suiteId, markupProvided)
            case None => // Under what condition will reach here?
              dispatch(markupProvided)
          }
        case scopeOpened: ScopeOpened =>
          handleTestEvents(scopeOpened.nameInfo.suiteId, scopeOpened)
        case scopeClosed: ScopeClosed =>
          handleTestEvents(scopeClosed.nameInfo.suiteId, scopeClosed)
        case scopePending: ScopePending => 
          handleTestEvents(scopePending.nameInfo.suiteId, scopePending)
        case _ =>
          dispatch(event)  // Just dispatch it if got unexpected event.
      }
      fireReadyEvents()
    }
  }

  private def dispatchToRegisteredSuiteReporter(suiteId: String, event: Event): Unit = {
    synchronized(suiteReporterMap.get(suiteId)) match {
      case Some(rep) => rep(event)
      case None =>
    }
  }

  // Handles just SuiteCompleted and SuiteAborted
  private def handleSuiteEvents(suiteId: String, event: Event): Unit = {
    val slot = slotMap(suiteId)
    val newSlot = slot.copy(doneEvent = Some(event), ready = (if (slot.includesDistributedTests) slot.testsCompleted else true))  // Assuming here that a done event hasn't already arrived
    slotMap.put(suiteId, newSlot)                     // Probably should fail on the second one
    val slotIdx = slotListBuf.indexOf(slot)
    if (slotIdx >= 0)                                 // In what case would it not be there?
      slotListBuf.update(slotIdx, newSlot)  // Why not fire ready events here? Oh, at end of apply
    else {
      dispatch(event) // could happens after timeout
      dispatchToRegisteredSuiteReporter(suiteId, event)
    }
  }
  // Handles SuiteStarting, TestStarting, TestIgnored, TestSucceeded, TestFailed, TestPending,
  // TestCanceled, InfoProvided, AlertProvided, NoteProvided, MarkupProvided, ScopeOpened, ScopeClosed, ScopePending
  private def handleTestEvents(suiteId: String, event: Event): Unit = {
    val slot = slotMap(suiteId)
    val slotIdx = slotListBuf.indexOf(slot)
    if (slotIdx >= 0) {
      // Only keep the events if the slot is still in slotListBuf
      suiteEventMap.get(suiteId) match { // Can probably use the transform or some such method
        case Some(eventList) =>
          suiteEventMap.put(suiteId, eventList :+ event)
        case None =>                                     // oldest events at front of vector
          suiteEventMap.put(suiteId, Vector(event))
      }
    }
    else {
      dispatch(event)
      dispatchToRegisteredSuiteReporter(suiteId, event)
    }
  }

  // Only called within synchronized
  private def fireReadyEvents(): Unit = {
    if (slotListBuf.size > 0) {
      val head = slotListBuf.head
      fireSuiteEvents(head.suiteId)
      if (head.ready) {
        for (doneEvent<- head.doneEvent) {
          dispatch(doneEvent)
          dispatchToRegisteredSuiteReporter(head.suiteId, doneEvent)
        }
        slotListBuf = fireReadySuiteEvents(slotListBuf.tail)
        if (slotListBuf.size > 0) 
          scheduleTimeoutTask()
      }
    }
  }

  // suiteId must exist in the suiteEventMap
  @tailrec
  private def fireSuiteEvents(suiteId: String): Unit = {
    // Fire all of them and empty it out. The done event is stored elsewhere
    suiteEventMap.get(suiteId) match {
      case Some(eventList) =>
        if (eventList.length > 1) {
          val head = eventList.head
          suiteEventMap.put(suiteId, eventList.tail)
          dispatch(head)
          dispatchToRegisteredSuiteReporter(suiteId, head)
          fireSuiteEvents(suiteId)
        }
        else if (eventList.length == 1) {
          val head = eventList.head
          suiteEventMap.put(suiteId, Vector.empty[Event])
          dispatch(head)
          dispatchToRegisteredSuiteReporter(suiteId, head)
        }
      case None =>
      // Unable to get event vector from map, shouldn't happen
    }
  }

  private def fireReadySuiteEvents(remainingSlotList: ListBuffer[Slot]): ListBuffer[Slot] = {
    val (done, undone) = remainingSlotList.span(_.ready) // Grab all the done slots
    done.foreach {
      slot =>
        fireSuiteEvents(slot.suiteId)
        dispatch(slot.doneEvent.get)
        dispatchToRegisteredSuiteReporter(slot.suiteId, slot.doneEvent.get)
    }
    undone
  }

  /**
    * This method is called after all tests in the suite completed execution, this implementation will update the slot state and fire all events accordingly.
    *
    * @param suiteId the <code>suiteId</code> for the suite that's completed its tests execution
    */
  def completedTests(suiteId: String): Unit = {
    synchronized {
      val slot = slotMap(suiteId)
      val newSlot = slot.copy(testsCompleted = true, ready = slot.doneEvent.isDefined)
      slotMap.put(suiteId, newSlot)
      val slotIdx = slotListBuf.indexOf(slot)
      if (slotIdx >= 0)
        slotListBuf.update(slotIdx, newSlot)
      fireReadyEvents()
<<<<<<< HEAD
      suiteReporterMap -= (suiteId)
    }
  }

  private[scalatest] def slowpokeEvent(event: AlertProvided): Unit = {
    synchronized {
      suiteReporterMap.values.headOption match {
=======
      synchronized {
        suiteReporterMap -= (suiteId)
      }
    }
  }

  /**
    * This internal method is called by DispatchReporter when a slow poke is triggered.
    *
    * @param event an <code>AlertProvided</code> event representing the slow poke.
    */
  private[scalatest] def slowpokeEvent(event: AlertProvided): Unit = {
    synchronized {
      synchronized(suiteReporterMap.values.headOption) match {
>>>>>>> d7829e9f
        case Some(rep) => rep(event)
        case None => // If no more active rep, well, probably fine then since this probably means that test is now completed.
      }
    }
  }

  // Will need a timeout. Hmm. Because can change it. Hmm. This is an issue. I wanted
  // suite's timeout to be 20% longer than the -T one. If an overridden sortingTimeout timeout is shorter, then
  // that's no prob. But if it is longer, then the suiteTimeout will timeout first. I think that's fine. I'll
  // just document that behavior.
  /**
    * This method is called before first test in a suite is distributed to execute, this implementation will setup a new slot for the given suite.
    *
    * @param suiteId the <code>suiteId</code> for the suite that's starting to execute its tests
    */
  def distributingTests(suiteId: String): Unit = {
    synchronized {
      slotMap.get(suiteId) match {
        case Some(slot) => 
          val newSlot = slot.copy(includesDistributedTests = true)
          slotMap.put(suiteId, newSlot)
           val slotIdx = slotListBuf.indexOf(slot)
          if (slotIdx >= 0)
            slotListBuf.update(slotIdx, newSlot)
        case None =>
          slotMap.put(suiteId, Slot(suiteId, None, true, false, false))
      }
    }
  }

  /**
    * Dispose this reporter, will fire all pending events before disposing.
    */
  override def doDispose(): Unit = {
    fireReadyEvents()
  }
  
  // Also happening inside synchronized block
  private def scheduleTimeoutTask(): Unit = {
    val head = slotListBuf.head  // Assumes waitingBuffer is non-empty. Put a require there to make that obvious.
    timeoutTask match {
        case Some(task) => 
          if (head.suiteId != task.slot.suiteId) {
            task.cancel()
            timeoutTask = Some(new TimeoutTask(head)) // Replace the old with the new
            timer.schedule(timeoutTask.get, sortingTimeout.millisPart)
          }
        case None => 
          timeoutTask = Some(new TimeoutTask(head)) // Just create a new one
          timer.schedule(timeoutTask.get, sortingTimeout.millisPart)
      }
  }
  
  private def timeout(): Unit = {
    synchronized {
      if (slotListBuf.size > 0) {
        val head = slotListBuf.head
        if (timeoutTask.get.slot.suiteId == head.suiteId) { // Probably a double check, or just in case there's race condition
          val newSlot = head.copy(ready = true) // Essentially, if time out, just say that one is ready. This test's events go out, and
          slotListBuf.update(0, newSlot)
        }
        fireReadyEvents()
      }
    }
  }
}<|MERGE_RESOLUTION|>--- conflicted
+++ resolved
@@ -230,15 +230,6 @@
       if (slotIdx >= 0)
         slotListBuf.update(slotIdx, newSlot)
       fireReadyEvents()
-<<<<<<< HEAD
-      suiteReporterMap -= (suiteId)
-    }
-  }
-
-  private[scalatest] def slowpokeEvent(event: AlertProvided): Unit = {
-    synchronized {
-      suiteReporterMap.values.headOption match {
-=======
       synchronized {
         suiteReporterMap -= (suiteId)
       }
@@ -253,7 +244,6 @@
   private[scalatest] def slowpokeEvent(event: AlertProvided): Unit = {
     synchronized {
       synchronized(suiteReporterMap.values.headOption) match {
->>>>>>> d7829e9f
         case Some(rep) => rep(event)
         case None => // If no more active rep, well, probably fine then since this probably means that test is now completed.
       }
