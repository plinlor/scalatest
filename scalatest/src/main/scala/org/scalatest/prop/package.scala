--- conflicted
+++ resolved
@@ -21,7 +21,8 @@
 
 package object prop {
 
-<<<<<<< HEAD
+  type Checkers = org.scalatest.check.Checkers
+
   // The valueOf methods are called by the function generators.
   def valueOf[B](multiplier: Int, a: Any)(implicit genOfB: Generator[B]): B = {
    val seed = a.hashCode.toLong * multiplier
@@ -30,10 +31,6 @@
    val (result, _, _) = genOfB.next(size, Nil, nextRnd)
    result
   }
-=======
-  type Checkers = org.scalatest.check.Checkers
-}
->>>>>>> 16de7dc5
 
   def valueOf[C](multiplier: Int, a: Any, b: Any)(implicit genOfC: Generator[C]): C = {
     def combinedHashCode(a: Any, b: Any): Int = 
