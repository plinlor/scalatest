/*
 * Copyright 2001-2015 Artima, Inc.
 *
 * Licensed under the Apache License, Version 2.0 (the "License");
 * you may not use this file except in compliance with the License.
 * You may obtain a copy of the License at
 *
 *     http://www.apache.org/licenses/LICENSE-2.0
 *
 * Unless required by applicable law or agreed to in writing, software
 * distributed under the License is distributed on an "AS IS" BASIS,
 * WITHOUT WARRANTIES OR CONDITIONS OF ANY KIND, either express or implied.
 * See the License for the specific language governing permissions and
 * limitations under the License.
 */
package org.scalatest

import org.scalactic.anyvals._
import scala.annotation.tailrec
import scala.reflect.runtime.universe.TypeTag

package object prop {

<<<<<<< HEAD
  // The valueOf methods are called by the function generators.
  def valueOf[B](multiplier: Int, a: Any)(implicit genOfB: Generator[B]): B = {
   val seed = a.hashCode.toLong * multiplier
   val rnd = Randomizer(seed)
   val (size, nextRnd) = rnd.chooseInt(1, 20)
   val (result, _, _) = genOfB.next(size, Nil, nextRnd)
   result
  }
=======
  /**
   * <strong>Checkers has been moved from org.scalatest.prop to org.scalatest.check. Please update
   * your imports, as this deprecated type alias will be removed in a future version of ScalaTest.</strong>
   */
  @deprecated("Please use org.scalatest.check.Checkers instead.", "ScalaTest 3.1.0")
  type Checkers = org.scalatest.check.Checkers

  /**
   * <strong>Checkers has been moved from org.scalatest.prop to org.scalatest.check. Please update
   * your imports, as this deprecated type alias will be removed in a future version of ScalaTest.</strong>
   */
  @deprecated("Please use org.scalatest.check.Checkers instead.", "ScalaTest 3.1.0")
  val Checkers: org.scalatest.check.Checkers.type = org.scalatest.check.Checkers 
}
>>>>>>> 2f72123d

  def valueOf[C](multiplier: Int, a: Any, b: Any)(implicit genOfC: Generator[C]): C = {
    def combinedHashCode(a: Any, b: Any): Int = 
      37 * (
        37 + a.hashCode
      ) + b.hashCode
    val seed = combinedHashCode(a, b).toLong * multiplier
    val rnd = Randomizer(seed)
    val (size, nextRnd) = rnd.chooseInt(1, 20)
    val (result, _, _) = genOfC.next(size, Nil, nextRnd)
    result
  }

  def valueOf[D](multiplier: Int, a: Any, b: Any, c: Any)(implicit genOfD: Generator[D]): D = {
    def combinedHashCode(a: Any, b: Any, c: Any): Int = 
      37 * (
        37 * (
          37 + a.hashCode
        ) + b.hashCode
      ) + c.hashCode
    val seed = combinedHashCode(a, b, c).toLong * multiplier
    val rnd = Randomizer(seed)
    val (size, nextRnd) = rnd.chooseInt(1, 20)
    val (result, _, _) = genOfD.next(size, Nil, nextRnd)
    result
  }

  def valueOf[E](multiplier: Int, a: Any, b: Any, c: Any, d: Any)(implicit genOfE: Generator[E]): E = {
    def combinedHashCode(a: Any, b: Any, c: Any, d: Any): Int = 
      37 * (
        37 * (
          37 * (
            37 + a.hashCode
          ) + b.hashCode
        ) + c.hashCode
      ) + d.hashCode
    val seed = combinedHashCode(a, b, c, d).toLong * multiplier
    val rnd = Randomizer(seed)
    val (size, nextRnd) = rnd.chooseInt(1, 20)
    val (result, _, _) = genOfE.next(size, Nil, nextRnd)
    result
  }

  def valueOf[F](multiplier: Int, a: Any, b: Any, c: Any, d: Any, e: Any)(implicit genOfF: Generator[F]): F = {
    def combinedHashCode(a: Any, b: Any, c: Any, d: Any, e: Any): Int = 
      37 * (
        37 * (
          37 * (
            37 * (
              37 + a.hashCode
            ) + b.hashCode
          ) + c.hashCode
        ) + d.hashCode
      ) + e.hashCode
    val seed = combinedHashCode(a, b, c, d, e).toLong * multiplier
    val rnd = Randomizer(seed)
    val (size, nextRnd) = rnd.chooseInt(1, 20)
    val (result, _, _) = genOfF.next(size, Nil, nextRnd)
    result
  }

  def valueOf[G](multiplier: Int, a: Any, b: Any, c: Any, d: Any, e: Any, f: Any)(implicit genOfG: Generator[G]): G = {
    def combinedHashCode(a: Any, b: Any, c: Any, d: Any, e: Any, f: Any): Int = 
      37 * (
        37 * (
          37 * (
            37 * (
              37 * (
                37 + a.hashCode
              ) + b.hashCode
            ) + c.hashCode
          ) + d.hashCode
        ) + e.hashCode
      ) + f.hashCode
    val seed = combinedHashCode(a, b, c, d, e, f).toLong * multiplier
    val rnd = Randomizer(seed)
    val (size, nextRnd) = rnd.chooseInt(1, 20)
    val (result, _, _) = genOfG.next(size, Nil, nextRnd)
    result
  }

  def valueOf[H](multiplier: Int, a: Any, b: Any, c: Any, d: Any, e: Any, f: Any, g: Any)(implicit genOfH: Generator[H]): H = {
    def combinedHashCode(a: Any, b: Any, c: Any, d: Any, e: Any, f: Any, g: Any): Int = 
      37 * (
        37 * (
          37 * (
            37 * (
              37 * (
                37 * (
                  37 + a.hashCode
                ) + b.hashCode
              ) + c.hashCode
            ) + d.hashCode
          ) + e.hashCode
        ) + f.hashCode
      ) + g.hashCode
    val seed = combinedHashCode(a, b, c, d, e, f, g).toLong * multiplier
    val rnd = Randomizer(seed)
    val (size, nextRnd) = rnd.chooseInt(1, 20)
    val (result, _, _) = genOfH.next(size, Nil, nextRnd)
    result
  }

  def valueOf[I](multiplier: Int, a: Any, b: Any, c: Any, d: Any, e: Any, f: Any, g: Any, h: Any)(implicit genOfI: Generator[I]): I = {
    def combinedHashCode(a: Any, b: Any, c: Any, d: Any, e: Any, f: Any, g: Any, h: Any): Int = 
      37 * (
        37 * (
          37 * (
            37 * (
              37 * (
                37 * (
                  37 * (
                    37 + a.hashCode
                  ) + b.hashCode
                ) + c.hashCode
              ) + d.hashCode
            ) + e.hashCode
          ) + f.hashCode
        ) + g.hashCode
      ) + h.hashCode
    val seed = combinedHashCode(a, b, c, d, e, f, g, h).toLong * multiplier
    val rnd = Randomizer(seed)
    val (size, nextRnd) = rnd.chooseInt(1, 20)
    val (result, _, _) = genOfI.next(size, Nil, nextRnd)
    result
  }

  def valueOf[J](multiplier: Int, a: Any, b: Any, c: Any, d: Any, e: Any, f: Any, g: Any, h: Any, i: Any)(implicit genOfJ: Generator[J]): J = {
    def combinedHashCode(a: Any, b: Any, c: Any, d: Any, e: Any, f: Any, g: Any, h: Any, i: Any): Int = 
      37 * (
        37 * (
          37 * (
            37 * (
              37 * (
                37 * (
                  37 * (
                    37 * (
                      37 + a.hashCode
                    ) + b.hashCode
                  ) + c.hashCode
                ) + d.hashCode
              ) + e.hashCode
            ) + f.hashCode
          ) + g.hashCode
        ) + h.hashCode
      ) + i.hashCode
    val seed = combinedHashCode(a, b, c, d, e, f, g, h, i).toLong * multiplier
    val rnd = Randomizer(seed)
    val (size, nextRnd) = rnd.chooseInt(1, 20)
    val (result, _, _) = genOfJ.next(size, Nil, nextRnd)
    result
  }

  def valueOf[K](multiplier: Int, a: Any, b: Any, c: Any, d: Any, e: Any, f: Any, g: Any, h: Any, i: Any, j: Any)(implicit genOfK: Generator[K]): K = {
    def combinedHashCode(a: Any, b: Any, c: Any, d: Any, e: Any, f: Any, g: Any, h: Any, i: Any, j: Any): Int = 
      37 * (
        37 * (
          37 * (
            37 * (
              37 * (
                37 * (
                  37 * (
                    37 * (
                      37 * (
                        37 + a.hashCode
                      ) + b.hashCode
                    ) + c.hashCode
                  ) + d.hashCode
                ) + e.hashCode
              ) + f.hashCode
            ) + g.hashCode
          ) + h.hashCode
        ) + i.hashCode
      ) + j.hashCode
    val seed = combinedHashCode(a, b, c, d, e, f, g, h, i, j).toLong * multiplier
    val rnd = Randomizer(seed)
    val (size, nextRnd) = rnd.chooseInt(1, 20)
    val (result, _, _) = genOfK.next(size, Nil, nextRnd)
    result
  }

  def valueOf[L](multiplier: Int, a: Any, b: Any, c: Any, d: Any, e: Any, f: Any, g: Any, h: Any, i: Any, j: Any, k: Any)(implicit genOfL: Generator[L]): L = {
    def combinedHashCode(a: Any, b: Any, c: Any, d: Any, e: Any, f: Any, g: Any, h: Any, i: Any, j: Any, k: Any): Int = 
      37 * (
        37 * (
          37 * (
            37 * (
              37 * (
                37 * (
                  37 * (
                    37 * (
                      37 * (
                        37 * (
                          37 + a.hashCode
                        ) + b.hashCode
                      ) + c.hashCode
                    ) + d.hashCode
                  ) + e.hashCode
                ) + f.hashCode
              ) + g.hashCode
            ) + h.hashCode
          ) + i.hashCode
        ) + j.hashCode
      ) + k.hashCode
    val seed = combinedHashCode(a, b, c, d, e, f, g, h, i, j, k).toLong * multiplier
    val rnd = Randomizer(seed)
    val (size, nextRnd) = rnd.chooseInt(1, 20)
    val (result, _, _) = genOfL.next(size, Nil, nextRnd)
    result
  }

  def valueOf[M](multiplier: Int, a: Any, b: Any, c: Any, d: Any, e: Any, f: Any, g: Any, h: Any, i: Any, j: Any, k: Any, l: Any)(implicit genOfM: Generator[M]): M = {
    def combinedHashCode(a: Any, b: Any, c: Any, d: Any, e: Any, f: Any, g: Any, h: Any, i: Any, j: Any, k: Any, l: Any): Int = 
      37 * (
        37 * (
          37 * (
            37 * (
              37 * (
                37 * (
                  37 * (
                    37 * (
                      37 * (
                        37 * (
                          37 * (
                            37 + a.hashCode
                          ) + b.hashCode
                        ) + c.hashCode
                      ) + d.hashCode
                    ) + e.hashCode
                  ) + f.hashCode
                ) + g.hashCode
              ) + h.hashCode
            ) + i.hashCode
          ) + j.hashCode
        ) + k.hashCode
      ) + l.hashCode
    val seed = combinedHashCode(a, b, c, d, e, f, g, h, i, j, k, l).toLong * multiplier
    val rnd = Randomizer(seed)
    val (size, nextRnd) = rnd.chooseInt(1, 20)
    val (result, _, _) = genOfM.next(size, Nil, nextRnd)
    result
  }

  def valueOf[N](multiplier: Int, a: Any, b: Any, c: Any, d: Any, e: Any, f: Any, g: Any, h: Any, i: Any, j: Any, k: Any, l: Any, m: Any)(implicit genOfN: Generator[N]): N = {
    def combinedHashCode(a: Any, b: Any, c: Any, d: Any, e: Any, f: Any, g: Any, h: Any, i: Any, j: Any, k: Any, l: Any, m: Any): Int = 
      37 * (
        37 * (
          37 * (
            37 * (
              37 * (
                37 * (
                  37 * (
                    37 * (
                      37 * (
                        37 * (
                          37 * (
                            37 * (
                              37 + a.hashCode
                            ) + b.hashCode
                          ) + c.hashCode
                        ) + d.hashCode
                      ) + e.hashCode
                    ) + f.hashCode
                  ) + g.hashCode
                ) + h.hashCode
              ) + i.hashCode
            ) + j.hashCode
          ) + k.hashCode
        ) + l.hashCode
      ) + m.hashCode
    val seed = combinedHashCode(a, b, c, d, e, f, g, h, i, j, k, l, m).toLong * multiplier
    val rnd = Randomizer(seed)
    val (size, nextRnd) = rnd.chooseInt(1, 20)
    val (result, _, _) = genOfN.next(size, Nil, nextRnd)
    result
  }

  def valueOf[O](multiplier: Int, a: Any, b: Any, c: Any, d: Any, e: Any, f: Any, g: Any, h: Any, i: Any, j: Any, k: Any, l: Any, m: Any, n: Any)(implicit genOfO: Generator[O]): O = {
    def combinedHashCode(a: Any, b: Any, c: Any, d: Any, e: Any, f: Any, g: Any, h: Any, i: Any, j: Any, k: Any, l: Any, m: Any, n: Any): Int = 
      37 * (
        37 * (
          37 * (
            37 * (
              37 * (
                37 * (
                  37 * (
                    37 * (
                      37 * (
                        37 * (
                          37 * (
                            37 * (
                              37 * (
                                37 + a.hashCode
                              ) + b.hashCode
                            ) + c.hashCode
                          ) + d.hashCode
                        ) + e.hashCode
                      ) + f.hashCode
                    ) + g.hashCode
                  ) + h.hashCode
                ) + i.hashCode
              ) + j.hashCode
            ) + k.hashCode
          ) + l.hashCode
        ) + m.hashCode
      ) + n.hashCode
    val seed = combinedHashCode(a, b, c, d, e, f, g, h, i, j, k, l, m, n).toLong * multiplier
    val rnd = Randomizer(seed)
    val (size, nextRnd) = rnd.chooseInt(1, 20)
    val (result, _, _) = genOfO.next(size, Nil, nextRnd)
    result
  }

  def valueOf[P](multiplier: Int, a: Any, b: Any, c: Any, d: Any, e: Any, f: Any, g: Any, h: Any, i: Any, j: Any, k: Any, l: Any, m: Any, n: Any, o: Any)(implicit genOfP: Generator[P]): P = {
    def combinedHashCode(a: Any, b: Any, c: Any, d: Any, e: Any, f: Any, g: Any, h: Any, i: Any, j: Any, k: Any, l: Any, m: Any, n: Any, o: Any): Int = 
      37 * (
        37 * (
          37 * (
            37 * (
              37 * (
                37 * (
                  37 * (
                    37 * (
                      37 * (
                        37 * (
                          37 * (
                            37 * (
                              37 * (
                                37 * (
                                  37 + a.hashCode
                                ) + b.hashCode
                              ) + c.hashCode
                            ) + d.hashCode
                          ) + e.hashCode
                        ) + f.hashCode
                      ) + g.hashCode
                    ) + h.hashCode
                  ) + i.hashCode
                ) + j.hashCode
              ) + k.hashCode
            ) + l.hashCode
          ) + m.hashCode
        ) + n.hashCode
      ) + o.hashCode
    val seed = combinedHashCode(a, b, c, d, e, f, g, h, i, j, k, l, m, n, o).toLong * multiplier
    val rnd = Randomizer(seed)
    val (size, nextRnd) = rnd.chooseInt(1, 20)
    val (result, _, _) = genOfP.next(size, Nil, nextRnd)
    result
  }

  def valueOf[Q](multiplier: Int, a: Any, b: Any, c: Any, d: Any, e: Any, f: Any, g: Any, h: Any, i: Any, j: Any, k: Any, l: Any, m: Any, n: Any, o: Any, p: Any)(implicit genOfQ: Generator[Q]): Q = {
    def combinedHashCode(a: Any, b: Any, c: Any, d: Any, e: Any, f: Any, g: Any, h: Any, i: Any, j: Any, k: Any, l: Any, m: Any, n: Any, o: Any, p: Any): Int = 
      37 * (
        37 * (
          37 * (
            37 * (
              37 * (
                37 * (
                  37 * (
                    37 * (
                      37 * (
                        37 * (
                          37 * (
                            37 * (
                              37 * (
                                37 * (
                                  37 * (
                                    37 + a.hashCode
                                  ) + b.hashCode
                                ) + c.hashCode
                              ) + d.hashCode
                            ) + e.hashCode
                          ) + f.hashCode
                        ) + g.hashCode
                      ) + h.hashCode
                    ) + i.hashCode
                  ) + j.hashCode
                ) + k.hashCode
              ) + l.hashCode
            ) + m.hashCode
          ) + n.hashCode
        ) + o.hashCode
      ) + p.hashCode
    val seed = combinedHashCode(a, b, c, d, e, f, g, h, i, j, k, l, m, n, o, p).toLong * multiplier
    val rnd = Randomizer(seed)
    val (size, nextRnd) = rnd.chooseInt(1, 20)
    val (result, _, _) = genOfQ.next(size, Nil, nextRnd)
    result
  }

  def valueOf[R](multiplier: Int, a: Any, b: Any, c: Any, d: Any, e: Any, f: Any, g: Any, h: Any, i: Any, j: Any, k: Any, l: Any, m: Any, n: Any, o: Any, p: Any, q: Any)(implicit genOfR: Generator[R]): R = {
    def combinedHashCode(a: Any, b: Any, c: Any, d: Any, e: Any, f: Any, g: Any, h: Any, i: Any, j: Any, k: Any, l: Any, m: Any, n: Any, o: Any, p: Any, q: Any): Int = 
      37 * (
        37 * (
          37 * (
            37 * (
              37 * (
                37 * (
                  37 * (
                    37 * (
                      37 * (
                        37 * (
                          37 * (
                            37 * (
                              37 * (
                                37 * (
                                  37 * (
                                    37 * (
                                      37 + a.hashCode
                                    ) + b.hashCode
                                  ) + c.hashCode
                                ) + d.hashCode
                              ) + e.hashCode
                            ) + f.hashCode
                          ) + g.hashCode
                        ) + h.hashCode
                      ) + i.hashCode
                    ) + j.hashCode
                  ) + k.hashCode
                ) + l.hashCode
              ) + m.hashCode
            ) + n.hashCode
          ) + o.hashCode
        ) + p.hashCode
      ) + q.hashCode
    val seed = combinedHashCode(a, b, c, d, e, f, g, h, i, j, k, l, m, n, o, p, q).toLong * multiplier
    val rnd = Randomizer(seed)
    val (size, nextRnd) = rnd.chooseInt(1, 20)
    val (result, _, _) = genOfR.next(size, Nil, nextRnd)
    result
  }

  def valueOf[S](multiplier: Int, a: Any, b: Any, c: Any, d: Any, e: Any, f: Any, g: Any, h: Any, i: Any, j: Any, k: Any, l: Any, m: Any, n: Any, o: Any, p: Any, q: Any, r: Any)(implicit genOfS: Generator[S]): S = {
    def combinedHashCode(a: Any, b: Any, c: Any, d: Any, e: Any, f: Any, g: Any, h: Any, i: Any, j: Any, k: Any, l: Any, m: Any, n: Any, o: Any, p: Any, q: Any, r: Any): Int = 
      37 * (
        37 * (
          37 * (
            37 * (
              37 * (
                37 * (
                  37 * (
                    37 * (
                      37 * (
                        37 * (
                          37 * (
                            37 * (
                              37 * (
                                37 * (
                                  37 * (
                                    37 * (
                                      37 * (
                                        37 + a.hashCode
                                      ) + b.hashCode
                                    ) + c.hashCode
                                  ) + d.hashCode
                                ) + e.hashCode
                              ) + f.hashCode
                            ) + g.hashCode
                          ) + h.hashCode
                        ) + i.hashCode
                      ) + j.hashCode
                    ) + k.hashCode
                  ) + l.hashCode
                ) + m.hashCode
              ) + n.hashCode
            ) + o.hashCode
          ) + p.hashCode
        ) + q.hashCode
      ) + r.hashCode
    val seed = combinedHashCode(a, b, c, d, e, f, g, h, i, j, k, l, m, n, o, p, q, r).toLong * multiplier
    val rnd = Randomizer(seed)
    val (size, nextRnd) = rnd.chooseInt(1, 20)
    val (result, _, _) = genOfS.next(size, Nil, nextRnd)
    result
  }

  def valueOf[T](multiplier: Int, a: Any, b: Any, c: Any, d: Any, e: Any, f: Any, g: Any, h: Any, i: Any, j: Any, k: Any, l: Any, m: Any, n: Any, o: Any, p: Any, q: Any, r: Any, s: Any)(implicit genOfT: Generator[T]): T = {
    def combinedHashCode(a: Any, b: Any, c: Any, d: Any, e: Any, f: Any, g: Any, h: Any, i: Any, j: Any, k: Any, l: Any, m: Any, n: Any, o: Any, p: Any, q: Any, r: Any, s: Any): Int = 
      37 * (
        37 * (
          37 * (
            37 * (
              37 * (
                37 * (
                  37 * (
                    37 * (
                      37 * (
                        37 * (
                          37 * (
                            37 * (
                              37 * (
                                37 * (
                                  37 * (
                                    37 * (
                                      37 * (
                                        37 * (
                                          37 + a.hashCode
                                        ) + b.hashCode
                                      ) + c.hashCode
                                    ) + d.hashCode
                                  ) + e.hashCode
                                ) + f.hashCode
                              ) + g.hashCode
                            ) + h.hashCode
                          ) + i.hashCode
                        ) + j.hashCode
                      ) + k.hashCode
                    ) + l.hashCode
                  ) + m.hashCode
                ) + n.hashCode
              ) + o.hashCode
            ) + p.hashCode
          ) + q.hashCode
        ) + r.hashCode
      ) + s.hashCode
    val seed = combinedHashCode(a, b, c, d, e, f, g, h, i, j, k, l, m, n, o, p, q, r, s).toLong * multiplier
    val rnd = Randomizer(seed)
    val (size, nextRnd) = rnd.chooseInt(1, 20)
    val (result, _, _) = genOfT.next(size, Nil, nextRnd)
    result
  }

  def valueOf[U](multiplier: Int, a: Any, b: Any, c: Any, d: Any, e: Any, f: Any, g: Any, h: Any, i: Any, j: Any, k: Any, l: Any, m: Any, n: Any, o: Any, p: Any, q: Any, r: Any, s: Any, t: Any)(implicit genOfU: Generator[U]): U = {
    def combinedHashCode(a: Any, b: Any, c: Any, d: Any, e: Any, f: Any, g: Any, h: Any, i: Any, j: Any, k: Any, l: Any, m: Any, n: Any, o: Any, p: Any, q: Any, r: Any, s: Any, t: Any): Int = 
      37 * (
        37 * (
          37 * (
            37 * (
              37 * (
                37 * (
                  37 * (
                    37 * (
                      37 * (
                        37 * (
                          37 * (
                            37 * (
                              37 * (
                                37 * (
                                  37 * (
                                    37 * (
                                      37 * (
                                        37 * (
                                          37 * (
                                            37 + a.hashCode
                                          ) + b.hashCode
                                        ) + c.hashCode
                                      ) + d.hashCode
                                    ) + e.hashCode
                                  ) + f.hashCode
                                ) + g.hashCode
                              ) + h.hashCode
                            ) + i.hashCode
                          ) + j.hashCode
                        ) + k.hashCode
                      ) + l.hashCode
                    ) + m.hashCode
                  ) + n.hashCode
                ) + o.hashCode
              ) + p.hashCode
            ) + q.hashCode
          ) + r.hashCode
        ) + s.hashCode
      ) + t.hashCode
    val seed = combinedHashCode(a, b, c, d, e, f, g, h, i, j, k, l, m, n, o, p, q, r, s, t).toLong * multiplier
    val rnd = Randomizer(seed)
    val (size, nextRnd) = rnd.chooseInt(1, 20)
    val (result, _, _) = genOfU.next(size, Nil, nextRnd)
    result
  }

  def valueOf[V](multiplier: Int, a: Any, b: Any, c: Any, d: Any, e: Any, f: Any, g: Any, h: Any, i: Any, j: Any, k: Any, l: Any, m: Any, n: Any, o: Any, p: Any, q: Any, r: Any, s: Any, t: Any, u: Any)(implicit genOfV: Generator[V]): V = {
    def combinedHashCode(a: Any, b: Any, c: Any, d: Any, e: Any, f: Any, g: Any, h: Any, i: Any, j: Any, k: Any, l: Any, m: Any, n: Any, o: Any, p: Any, q: Any, r: Any, s: Any, t: Any, u: Any): Int = 
      37 * (
        37 * (
          37 * (
            37 * (
              37 * (
                37 * (
                  37 * (
                    37 * (
                      37 * (
                        37 * (
                          37 * (
                            37 * (
                              37 * (
                                37 * (
                                  37 * (
                                    37 * (
                                      37 * (
                                        37 * (
                                          37 * (
                                            37 * (
                                              37 + a.hashCode
                                            ) + b.hashCode
                                          ) + c.hashCode
                                        ) + d.hashCode
                                      ) + e.hashCode
                                    ) + f.hashCode
                                  ) + g.hashCode
                                ) + h.hashCode
                              ) + i.hashCode
                            ) + j.hashCode
                          ) + k.hashCode
                        ) + l.hashCode
                      ) + m.hashCode
                    ) + n.hashCode
                  ) + o.hashCode
                ) + p.hashCode
              ) + q.hashCode
            ) + r.hashCode
          ) + s.hashCode
        ) + t.hashCode
      ) + u.hashCode
    val seed = combinedHashCode(a, b, c, d, e, f, g, h, i, j, k, l, m, n, o, p, q, r, s, t, u).toLong * multiplier
    val rnd = Randomizer(seed)
    val (size, nextRnd) = rnd.chooseInt(1, 20)
    val (result, _, _) = genOfV.next(size, Nil, nextRnd)
    result
  }

  def valueOf[W](multiplier: Int, a: Any, b: Any, c: Any, d: Any, e: Any, f: Any, g: Any, h: Any, i: Any, j: Any, k: Any, l: Any, m: Any, n: Any, o: Any, p: Any, q: Any, r: Any, s: Any, t: Any, u: Any, v: Any)(implicit genOfW: Generator[W]): W = {
    def combinedHashCode(a: Any, b: Any, c: Any, d: Any, e: Any, f: Any, g: Any, h: Any, i: Any, j: Any, k: Any, l: Any, m: Any, n: Any, o: Any, p: Any, q: Any, r: Any, s: Any, t: Any, u: Any, v: Any): Int = 
      37 * (
        37 * (
          37 * (
            37 * (
              37 * (
                37 * (
                  37 * (
                    37 * (
                      37 * (
                        37 * (
                          37 * (
                            37 * (
                              37 * (
                                37 * (
                                  37 * (
                                    37 * (
                                      37 * (
                                        37 * (
                                          37 * (
                                            37 * (
                                              37 * (
                                                37 + a.hashCode
                                              ) + b.hashCode
                                            ) + c.hashCode
                                          ) + d.hashCode
                                        ) + e.hashCode
                                      ) + f.hashCode
                                    ) + g.hashCode
                                  ) + h.hashCode
                                ) + i.hashCode
                              ) + j.hashCode
                            ) + k.hashCode
                          ) + l.hashCode
                        ) + m.hashCode
                      ) + n.hashCode
                    ) + o.hashCode
                  ) + p.hashCode
                ) + q.hashCode
              ) + r.hashCode
            ) + s.hashCode
          ) + t.hashCode
        ) + u.hashCode
      ) + v.hashCode
    val seed = combinedHashCode(a, b, c, d, e, f, g, h, i, j, k, l, m, n, o, p, q, r, s, t, u, v).toLong * multiplier
    val rnd = Randomizer(seed)
    val (size, nextRnd) = rnd.chooseInt(1, 20)
    val (result, _, _) = genOfW.next(size, Nil, nextRnd)
    result
  }
}<|MERGE_RESOLUTION|>--- conflicted
+++ resolved
@@ -21,7 +21,20 @@
 
 package object prop {
 
-<<<<<<< HEAD
+  /**
+   * <strong>Checkers has been moved from org.scalatest.prop to org.scalatest.check. Please update
+   * your imports, as this deprecated type alias will be removed in a future version of ScalaTest.</strong>
+   */
+  @deprecated("Please use org.scalatest.check.Checkers instead.", "ScalaTest 3.1.0")
+  type Checkers = org.scalatest.check.Checkers
+
+  /**
+   * <strong>Checkers has been moved from org.scalatest.prop to org.scalatest.check. Please update
+   * your imports, as this deprecated type alias will be removed in a future version of ScalaTest.</strong>
+   */
+  @deprecated("Please use org.scalatest.check.Checkers instead.", "ScalaTest 3.1.0")
+  val Checkers: org.scalatest.check.Checkers.type = org.scalatest.check.Checkers 
+
   // The valueOf methods are called by the function generators.
   def valueOf[B](multiplier: Int, a: Any)(implicit genOfB: Generator[B]): B = {
    val seed = a.hashCode.toLong * multiplier
@@ -30,22 +43,6 @@
    val (result, _, _) = genOfB.next(size, Nil, nextRnd)
    result
   }
-=======
-  /**
-   * <strong>Checkers has been moved from org.scalatest.prop to org.scalatest.check. Please update
-   * your imports, as this deprecated type alias will be removed in a future version of ScalaTest.</strong>
-   */
-  @deprecated("Please use org.scalatest.check.Checkers instead.", "ScalaTest 3.1.0")
-  type Checkers = org.scalatest.check.Checkers
-
-  /**
-   * <strong>Checkers has been moved from org.scalatest.prop to org.scalatest.check. Please update
-   * your imports, as this deprecated type alias will be removed in a future version of ScalaTest.</strong>
-   */
-  @deprecated("Please use org.scalatest.check.Checkers instead.", "ScalaTest 3.1.0")
-  val Checkers: org.scalatest.check.Checkers.type = org.scalatest.check.Checkers 
-}
->>>>>>> 2f72123d
 
   def valueOf[C](multiplier: Int, a: Any, b: Any)(implicit genOfC: Generator[C]): C = {
     def combinedHashCode(a: Any, b: Any): Int = 
