--- conflicted
+++ resolved
@@ -760,36 +760,21 @@
         left match {
           case null =>
             MatchResult(
-<<<<<<< HEAD
               right != null,
-              Resources("wasNull"),
-              Resources("wasNotNull"),
-              Resources("midSentenceWasNull"),
-              Resources("wasNotNull"),
-              Vector.empty,
-=======
-              right != null, 
               Resources.rawWasNull,
               Resources.rawWasNotNull,
               Resources.rawMidSentenceWasNull,
               Resources.rawWasNotNull,
-              Vector.empty, 
->>>>>>> e8b967b3
+              Vector.empty,
               Vector(right)
             )
           case _ =>
             val (leftee, rightee) = getObjectsForFailureMessage(left, right) // TODO: To move this to reporter
             MatchResult(
               !areEqualComparingArraysStructurally(left, right),
-<<<<<<< HEAD
-              Resources("wasEqualTo"),
-              Resources("wasNotEqualTo"),
-              Vector(left, right),
-=======
               Resources.rawWasEqualTo,
               Resources.rawWasNotEqualTo,
-              Vector(left, right), 
->>>>>>> e8b967b3
+              Vector(left, right),
               Vector(leftee, rightee)
             )
         }
@@ -1109,15 +1094,9 @@
             val right = oneOf.right
 
             MatchResult(
-<<<<<<< HEAD
               !evidence.containsOneOf(left, right),
-              Resources("containedOneOfElements"),
-              Resources("didNotContainOneOfElements"), 
-=======
-              !containing.containsOneOf(left, right),
               Resources.rawContainedOneOfElements,
               Resources.rawDidNotContainOneOfElements,
->>>>>>> e8b967b3
               Vector(left, UnquotedString(right.map(FailureMessages.decorateToStringValue).mkString(", ")))
             )
           }
@@ -1146,8 +1125,8 @@
 
             MatchResult(
               !evidence.containsOneOf(left, right),
-              Resources("containedOneElementOf"),
-              Resources("didNotContainOneElementOf"),
+              Resources.rawContainedOneElementOf,
+              Resources.rawDidNotContainOneElementOf,
               Vector(left, right)
             )
           }
@@ -1206,8 +1185,8 @@
 
             MatchResult(
               !aggregating.containsAtLeastOneOf(left, right),
-              Resources("containedAtLeastOneElementOf"),
-              Resources("didNotContainAtLeastOneElementOf"),
+              Resources.rawContainedAtLeastOneElementOf,
+              Resources.rawDidNotContainAtLeastOneElementOf,
               Vector(left, right)
             )
           }
@@ -1266,8 +1245,8 @@
 
             MatchResult(
               !containing.containsNoneOf(left, right),
-              Resources("didNotContainAtLeastOneOf"),
-              Resources("containedAtLeastOneOf"),
+              Resources.rawDidNotContainAtLeastOneOf,
+              Resources.rawContainedAtLeastOneOf,
               Vector(left, right)
             )
           }
@@ -1448,8 +1427,8 @@
 
             MatchResult(
               !aggregating.containsAllOf(left, right),
-              Resources("containedAllElementsOf"),
-              Resources("didNotContainAllElementsOf"),
+              Resources.rawContainedAllElementsOf,
+              Resources.rawDidNotContainAllElementsOf,
               Vector(left, right)
             )
           }
@@ -1508,8 +1487,8 @@
 
             MatchResult(
               !sequencing.containsInOrder(left, right),
-              Resources("containedAllElementsOfInOrder"),
-              Resources("didNotContainAllElementsOfInOrder"),
+              Resources.rawContainedAllElementsOfInOrder,
+              Resources.rawDidNotContainAllElementsOfInOrder,
               Vector(left, right)
             )
           }
@@ -1568,8 +1547,8 @@
 
             MatchResult(
               !aggregating.containsAtMostOneOf(left, right),
-              Resources("containedAtMostOneElementOf"),
-              Resources("didNotContainAtMostOneElementOf"),
+              Resources.rawContainedAtMostOneElementOf,
+              Resources.rawDidNotContainAtMostOneElementOf,
               Vector(left, right)
             )
           }
