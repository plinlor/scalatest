/*
 * Copyright 2001-2013 Artima, Inc.
 *
 * Licensed under the Apache License, Version 2.0 (the "License");
 * you may not use this file except in compliance with the License.
 * You may obtain a copy of the License at
 *
 *     http://www.apache.org/licenses/LICENSE-2.0
 *
 * Unless required by applicable law or agreed to in writing, software
 * distributed under the License is distributed on an "AS IS" BASIS,
 * WITHOUT WARRANTIES OR CONDITIONS OF ANY KIND, either express or implied.
 * See the License for the specific language governing permissions and
 * limitations under the License.
 */
package org.scalatest

import org.scalatest.tools.SuiteRunner
import scala.collection.GenSet
import java.io.Serializable

/**
 * The result status of running a test or a suite.
 *
 * <p>
 * This trait is the return type of the "run" lifecycle methods of trait <a href="Suite.html#lifecycle-methods"><code>Suite</code></a>: <code>run</code>, <code>runNestedSuites</code>, 
 * <code>runTests</code>, and <code>runTest</code>. It can be used to determine whether a test or suite has completed, and if completed,
 * whether it succeeded or failed. The main use case for this trait in ScalaTest is to enable <a href="BeforeAndAfterAll.html"><code>BeforeAndAfterAll</code></a>'s <code>afterAll</code>
 * method to wait until all relevant tests and nested suites have completed before performing the "after all" code, even if those tests are
 * nested suites are run in parallel.
 * </p>
 * 
 * @author cheeseng
 */
trait Status {

  /**
   * Blocking call that waits until completion, then returns returns <code>true</code> if no tests failed and no suites aborted, else returns <code>false</code>.
   * 
   * <p>
   * This only reports <code>false</code> if there was a failed test or aborted suite in the context of the "run" lifecycle method it was returned from. For example,
   * if you call <code>succeeds</code> on the return <code>Status</code> of <code>runTest</code>, it returns (after that test has completed) <code>true</code> if the
   * test whose name was passed to <code>runTest</code> succeeded, <code>false</code> if that test failed (or the suite aborts). If you call
   * <code>succeeds</code> on the return value of <code>runTests</code>, by contrast, it returns (after the suite's tests have completed) <code>true</code> only
   * if all tests in the suite succeeded. If any test in the suite fails (or the whole suite aborts), the <code>succeeds</code> call will return <code>false</code>. 
   * The <code>Status</code> returned from <code>runNestedSuites</code> will return true only if all tests in all nested suites (and their nested suites, etc.) fired
   * off by that <code>runNestedSuites</code> call succeed and no suites abort. 
   * Simlarly, the <code>Status</code> returned from <code>run</code> will return true only if all tests in all nested suites (and their nested suites, etc.) fired
   * off by that <code>run</code> call succeed and no suites abort. 
   * </p>
   *
   * @return <code>true</code> if no tests failed and no suites aborted, <code>false</code> otherwise
   */
  def succeeds(): Boolean

  /**
   * Non-blocking call that indicates whether the all the tests or nested suites fired off by the run method that returned the <code>Status</code> have completed.
   * Because this is non-blocking, you can use this to poll the completion status.
   * 
   * @return <code>true</code> if the test or suite run is already completed, <code>false</code> otherwise.
   */
  def isCompleted: Boolean

  /**
   * Blocking call that returns only after the underlying test or suite is completed.
   */
  def waitUntilCompleted()

  /**
   * Registers the passed function to be executed when this status completes.
   *
   * <p>
   * You may register multiple functions, which on completion will be executed in an undefined
   * order.
   * </p>
   */
  def whenCompleted(f: Boolean => Unit)
}

/**
 * Singleton status that represents an already completed run with no tests failed and no suites aborted.
 *
 * <p>
 * Note: the difference between this <code>SucceededStatus</code> object and the similarly named <a href="Succeeded$.html"><code>Succeeded</code></a>
 * object is that the <code>Succeeded</code> object indicates one test succeeded, whereas this <code>SucceededStatus</code> object indicates the absence
 * of any failed tests or aborted suites during a run. Both are used as the result type of <a href="Suite.html#lifecycle-methods"><code>Suite</code></a> lifecycle methods, but <code>Succeeded</code>
 * is a possible result of <code>withFixture</code>, whereas <code>SucceededStatus</code> is a possible result of <code>run</code>, <code>runNestedSuites</code>,
 * <code>runTests</code>, or <code>runTest</code>. In short, <code>Succeeded</code> is always just about one test, whereas <code>SucceededStatus</code> could be
 * about something larger: multiple tests or an entire suite.
 * </p>
 */
object SucceededStatus extends Status with Serializable {

  /**
   * Always returns <code>true</code>.
   * 
   * @return <code>true</code>
   */
  def succeeds() = true

  /**
   * Always returns <code>true</code>.
   * 
   * @return <code>true</code>
   */
  def isCompleted = true

  /**
   * Always returns immediately.
   */
  def waitUntilCompleted() {}

  /**
   * Executes the passed function immediately on the calling thread.
   */
  def whenCompleted(f: Boolean => Unit) { f(true) }
}

/**
 * Singleton status that represents an already completed run with at least one failed test or aborted suite.
 *
 * <p>
 * Note: the difference between this <code>FailedStatus</code> object and the similarly named <a href="Failed.html"><code>Failed</code></a>
 * class is that a <code>Failed</code> instance indicates one test failed, whereas this <code>FailedStatus</code> object indicates either one or more tests failed
 * and/or one or more suites aborted during a run. Both are used as the result type of <code>Suite</code> lifecycle methods, but <code>Failed</code>
 * is a possible result of <code>withFixture</code>, whereas <code>FailedStatus</code> is a possible result of <code>run</code>, <code>runNestedSuites</code>,
 * <code>runTests</code>, or <code>runTest</code>. In short, <code>Failed</code> is always just about one test, whereas <code>FailedStatus</code> could be
 * about something larger: multiple tests or an entire suite.
 * </p>
 */
object FailedStatus extends Status with Serializable {

  /**
   * Always returns <code>false</code>.
   * 
   * @return <code>true</code>
   */
  def succeeds() = false

  /**
   * Always returns <code>true</code>.
   * 
   * @return <code>true</code>
   */
  def isCompleted = true

  /**
   * Always returns immediately.
   */
  def waitUntilCompleted() {}

  /**
   * Executes the passed function immediately on the calling thread.
   */
  def whenCompleted(f: Boolean => Unit) { f(false) }
}

// Used internally in ScalaTest. We don't use the StatefulStatus, because
// then user code could pattern match on it and then access the setCompleted
// and setFailed methods. We wouldn't want that.
private[scalatest] final class ScalaTestStatefulStatus extends Status with Serializable {

  @transient private final val latch = new CountDownLatch(1)

  @volatile private var succeeded = true

  private final val queue = new ConcurrentLinkedQueue[Boolean => Unit]

  def succeeds() = {
    waitUntilCompleted()
    succeeded
  }

  def isCompleted = latch.getCount == 0L

  def waitUntilCompleted() {
    latch.await()
  }

  def setFailed() {
    if (isCompleted)
      throw new IllegalStateException("status is already completed")
    succeeded = false
  }

  def setCompleted() {
    for (f <- queue.iterator.asScala)
      f(succeeded)
    synchronized {
      // Only release the latch after the callbacks finish execution, to avoid race condition with other thread(s) that wait
      // for this Status to complete.
      latch.countDown()
    }
<<<<<<< HEAD
=======
    for (f <- queue.iterator)
      f(succeeded)
>>>>>>> e8b967b3
  }

  def whenCompleted(f: Boolean => Unit) {
    var executeLocally = false
    synchronized {
      if (!isCompleted)
        queue.add(f)
      else
        executeLocally = true
    }
    if (executeLocally)
      f(succeeded)
  }
}

/**
 * Status implementation that can change its state over time.
 *
 * <p>
 * A <code>StatefulStatus</code> begins its life in a successful state, and will remain successful unless <code>setFailed</code> is called.
 * Once <code>setFailed</code> is called, the status will remain at failed. The <code>setFailed</code> method can be called multiple times (even
 * though invoking it once is sufficient to permanently set the status to failed), but only up until <code>setCompleted</code> has been called.
 * After <code>setCompleted</code> has been called, any invocation of <code>setFailed</code> will be greeted with an <code>IllegalStateException</code>.
 * </p>
 *
 * <p>
 * Instances of this class are thread safe.
 * </p>
 */
final class StatefulStatus extends Status with Serializable {
  @transient private final val latch = new CountDownLatch(1)
  @volatile private var succeeded = true
  private final val queue = new ConcurrentLinkedQueue[Boolean => Unit]

  /**
   * Blocking call that waits until completion, as indicated by an invocation of <code>setCompleted</code> on this instance, then returns returns <code>false</code> 
   * if <code>setFailed</code> was called on this instance, else returns <code>true</code>.
   * 
   * @return <code>true</code> if no tests failed and no suites aborted, <code>false</code> otherwise
   */
  def succeeds() = {
    waitUntilCompleted()
    succeeded
  }

  /**
   * Non-blocking call that returns <code>true</code> if <code>setCompleted</code> has been invoked on this instance, <code>false</code> otherwise.
   * 
   * @return <code>true</code> if the test or suite run is already completed, <code>false</code> otherwise.
   */
  def isCompleted = latch.getCount == 0L

  /**
   * Blocking call that returns only after <code>setCompleted</code> has been invoked on this <code>StatefulStatus</code> instance.
   */
  def waitUntilCompleted() {
    latch.await()
  }

  /**
   * Sets the status to failed without changing the completion status.
   *
   * <p>
   * This method may be invoked repeatedly, even though invoking it once is sufficient to set the state of the <code>Status</code> to failed, but only
   * up until <code>setCompleted</code> has been called. Once <code>setCompleted</code> has been called, invoking this method will result in a
   * thrown <code>IllegalStateException</code>.
   * <p>
   *
   * @throws IllegalStateException if this method is invoked on this instance after <code>setCompleted</code> has been invoked on this instance.
   */
  def setFailed() {
    if (isCompleted)
      throw new IllegalStateException("status is already completed")
    succeeded = false
  }

  /**
   * Sets the status to completed.
   *
   * <p>
   * This method may be invoked repeatedly, even though invoking it once is sufficient to set the state of the <code>Status</code> to completed.
   * <p>
   */
  def setCompleted() {
    for (f <- queue.iterator.asScala)
      f(succeeded)
    synchronized {
      // Only release the latch after the callbacks finish execution, to avoid race condition with other thread(s) that wait
      // for this Status to complete.
      latch.countDown()
    }
<<<<<<< HEAD
=======
    for (f <- queue.iterator)
      f(succeeded)
>>>>>>> e8b967b3
  }

  /**
   * Registers the passed function to be executed when this status completes.
   *
   * <p>
   * You may register multiple functions, which on completion will be executed in an undefined
   * order.
   * </p>
   */
  def whenCompleted(f: Boolean => Unit) {
    var executeLocally = false
    synchronized {
      if (!isCompleted)
        queue.add(f)
      else
        executeLocally = true
    }
    if (executeLocally)
      f(succeeded)
  }
}

/**
 * Composite <code>Status</code> that aggregates its completion and failed states of set of other <code>Status</code>es passed to its constructor.
 *
 * @param status the <code>Status</code>es out of which this status is composed.
 */
final class CompositeStatus(statuses: Set[Status]) extends Status with Serializable {
  
  // TODO: Ensure this is visible to another thread, because I'm letting the reference
  // escape with my for loop below prior to finishing this object's construction.
  @transient private final val latch = new CountDownLatch(statuses.size)

  @volatile private var succeeded = true

  private final val queue = new ConcurrentLinkedQueue[Boolean => Unit]

  for (status <- statuses) {
    status.whenCompleted { st =>
      synchronized {
        latch.countDown()
      }
      if (!st)
        succeeded = false
      if (latch.getCount == 0) {
        for (f <- queue.iterator)
          f(succeeded)
      }
    }
  }

  /**
   * Blocking call that waits until all composite <code>Status</code>es have completed, then returns
   * <code>true</code> only if all of the composite <code>Status</code>es succeeded. If any <code>Status</code> passed in the <code>statuses</code> set fails, this method
   * will return <code>false</code>.
   * 
   * @return <code>true</code> if all composite <code>Status</code>es succeed, <code>false</code> otherwise.
   */
  def succeeds() = statuses.forall(_.succeeds())
  
  /**
   * Non-blocking call to check if the test or suite run is completed, returns <code>true</code> if all composite <code>Status</code>es have completed, 
   * <code>false</code> otherwise.  You can use this to poll the run status.
   * 
   * @return <code>true</code> if all composite <code>Status</code>es have completed, <code>false</code> otherwise.
   */
  def isCompleted = statuses.forall(_.isCompleted)
  
  /**
   * Blocking call that returns only after all composite <code>Status</code>s have completed.
   */
  def waitUntilCompleted() {
    statuses.foreach(_.waitUntilCompleted())
  }

  /**
   * Registers the passed function to be executed when this status completes.
   *
   * <p>
   * You may register multiple functions, which on completion will be executed in an undefined
   * order.
   * </p>
   */
  def whenCompleted(f: Boolean => Unit) {
    var executeLocally = false
    synchronized {
      if (!isCompleted)
        queue.add(f)
      else
        executeLocally = true
    }
    if (executeLocally)
      f(succeeded)
  }
}
<|MERGE_RESOLUTION|>--- conflicted
+++ resolved
@@ -184,18 +184,13 @@
   }
 
   def setCompleted() {
-    for (f <- queue.iterator.asScala)
+    for (f <- queue.iterator)
       f(succeeded)
     synchronized {
       // Only release the latch after the callbacks finish execution, to avoid race condition with other thread(s) that wait
       // for this Status to complete.
       latch.countDown()
     }
-<<<<<<< HEAD
-=======
-    for (f <- queue.iterator)
-      f(succeeded)
->>>>>>> e8b967b3
   }
 
   def whenCompleted(f: Boolean => Unit) {
@@ -280,18 +275,13 @@
    * <p>
    */
   def setCompleted() {
-    for (f <- queue.iterator.asScala)
+    for (f <- queue.iterator)
       f(succeeded)
     synchronized {
       // Only release the latch after the callbacks finish execution, to avoid race condition with other thread(s) that wait
       // for this Status to complete.
       latch.countDown()
     }
-<<<<<<< HEAD
-=======
-    for (f <- queue.iterator)
-      f(succeeded)
->>>>>>> e8b967b3
   }
 
   /**
