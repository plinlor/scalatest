--- conflicted
+++ resolved
@@ -1673,15 +1673,9 @@
    *
    *  @return  a parallel implementation of this collection
    */
-<<<<<<< HEAD
-  def par: ParSeq[Char] =
-    value.par
-  // SKIP-SCALATESTJS,NATIVE-END
-=======
   /*def par: ParSeq[Char] =
     value.par*/
-  // SKIP-SCALATESTJS-END
->>>>>>> c27aa8d4
+  // SKIP-SCALATESTJS,NATIVE-END
 
   /** Partitions this `NumericString` in two strings according to a predicate.
    *
